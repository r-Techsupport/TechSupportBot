[MASTER]

# A comma-separated list of package or module names from where C extensions may
# be loaded. Extensions are loading into the active Python interpreter and may
# run arbitrary code.
extension-pkg-whitelist=

# Add files or directories to the blacklist. They should be base names, not
# paths.
ignore=CVS

# Add files or directories matching the regex patterns to the blacklist. The
# regex matches against base names, not paths.
ignore-patterns=

# Python code to execute, usually for sys.path manipulation such as
# pygtk.require().
#init-hook=

# Use multiple processes to speed up Pylint. Specifying 0 will auto-detect the
# number of processors available to use.
jobs=1

# Control the amount of potential inferred values when inferring a single
# object. This can help the performance when dealing with large functions or
# complex, nested conditions.
limit-inference-results=100

# List of plugins (as comma separated values of python module names) to load,
# usually to register additional checkers.
load-plugins=

# Pickle collected data for later comparisons.
persistent=yes

# Specify a configuration file.
#rcfile=

# When enabled, pylint would attempt to guess common misconfiguration and emit
# user-friendly hints instead of false-positive error messages.
suggestion-mode=yes

# Allow loading of arbitrary C extensions. Extensions are imported into the
# active Python interpreter and may run arbitrary code.
unsafe-load-any-extension=no


[MESSAGES CONTROL]

# Only show warnings with the listed confidence levels. Leave empty to show
# all. Valid levels: HIGH, INFERENCE, INFERENCE_FAILURE, UNDEFINED.
confidence=

# Disable the message, report, category or checker with the given id(s). You
# can either give multiple identifiers separated by comma (,) or put this
# option multiple times (only on the command line, not in the configuration
# file where it should appear only once). You can also use "--disable=all" to
# disable everything first and then reenable specific checks. For example, if
# you want to run only the similarities checker, you can use "--disable=all
# --enable=similarities". If you want to run only the classes checker, but have
# no Warning level messages displayed, use "--disable=all --enable=classes
# --disable=W".
disable=C0103,
        C0302,
        C0411,
        E0401,
        E1101,
        R0801,
        R0902,
        R0903,
        R0904,
        R0911,
        R0912,
        R0913,
        R0914,
        R0916,
        W0201,
        W0406,
<<<<<<< HEAD
        R0914,
        W0201,
        R0912,
        R0911,
        R0913
=======
        W0613,
        W0622
>>>>>>> ba561e34
        
# Enable the message, report, category or checker with the given id(s). You can
# either give multiple identifier separated by comma (,) or put this option
# multiple time (only on the command line, not in the configuration file where
# it should appear only once). See also the "--disable" option for examples.
enable=c-extension-no-member


[REPORTS]

# Python expression which should return a score less than or equal to 10. You
# have access to the variables 'error', 'warning', 'refactor', and 'convention'
# which contain the number of messages in each category, as well as 'statement'
# which is the total number of statements analyzed. This score is used by the
# global evaluation report (RP0004).
evaluation=10.0 - ((float(5 * error + warning + refactor + convention) / statement) * 10)

# Template used to display messages. This is a python new-style format string
# used to format the message information. See doc for all details.
#msg-template=

# Set the output format. Available formats are text, parseable, colorized, json
# and msvs (visual studio). You can also give a reporter class, e.g.
# mypackage.mymodule.MyReporterClass.
output-format=text

# Tells whether to display a full report or only the messages.
reports=no

# Activate the evaluation score.
score=yes


[REFACTORING]

# Maximum number of nested blocks for function / method body
max-nested-blocks=5

# Complete name of functions that never returns. When checking for
# inconsistent-return-statements if a never returning function is called then
# it will be considered as an explicit return statement and no message will be
# printed.
never-returning-functions=sys.exit


[SPELLING]

# Limits count of emitted suggestions for spelling mistakes.
max-spelling-suggestions=4

# Spelling dictionary name. Available dictionaries: none. To make it work,
# install the python-enchant package.
spelling-dict=

# List of comma separated words that should not be checked.
spelling-ignore-words=

# A path to a file that contains the private dictionary; one word per line.
spelling-private-dict-file=

# Tells whether to store unknown words to the private dictionary (see the
# --spelling-private-dict-file option) instead of raising a message.
spelling-store-unknown-words=no


[MISCELLANEOUS]

# List of note tags to take in consideration, separated by a comma.
notes=FIXME,
      XXX,
      TODO


[TYPECHECK]

# List of decorators that produce context managers, such as
# contextlib.contextmanager. Add to this list to register other decorators that
# produce valid context managers.
contextmanager-decorators=contextlib.contextmanager

# List of members which are set dynamically and missed by pylint inference
# system, and so shouldn't trigger E1101 when accessed. Python regular
# expressions are accepted.
generated-members=

# Tells whether missing members accessed in mixin class should be ignored. A
# mixin class is detected if its name ends with "mixin" (case insensitive).
ignore-mixin-members=yes

# Tells whether to warn about missing members when the owner of the attribute
# is inferred to be None.
ignore-none=yes

# This flag controls whether pylint should warn about no-member and similar
# checks whenever an opaque object is returned when inferring. The inference
# can return multiple potential results while evaluating a Python object, but
# some branches might not be evaluated, which results in partial inference. In
# that case, it might be useful to still emit no-member and other checks for
# the rest of the inferred objects.
ignore-on-opaque-inference=yes

# List of class names for which member attributes should not be checked (useful
# for classes with dynamically set attributes). This supports the use of
# qualified names.
ignored-classes=optparse.Values,thread._local,_thread._local

# List of module names for which member attributes should not be checked
# (useful for modules/projects where namespaces are manipulated during runtime
# and thus existing member attributes cannot be deduced by static analysis). It
# supports qualified module names, as well as Unix pattern matching.
ignored-modules=

# Show a hint with possible names when a member name was not found. The aspect
# of finding the hint is based on edit distance.
missing-member-hint=yes

# The minimum edit distance a name should have in order to be considered a
# similar match for a missing member name.
missing-member-hint-distance=1

# The total number of similar names that should be taken in consideration when
# showing a hint for a missing member.
missing-member-max-choices=1

# List of decorators that change the signature of a decorated function.
signature-mutators=


[SIMILARITIES]

# Ignore comments when computing similarities.
ignore-comments=yes

# Ignore docstrings when computing similarities.
ignore-docstrings=yes

# Ignore imports when computing similarities.
ignore-imports=no

# Minimum lines number of a similarity.
min-similarity-lines=4


[LOGGING]

# Format style used to check logging format string. `old` means using %
# formatting, `new` is for `{}` formatting,and `fstr` is for f-strings.
logging-format-style=old

# Logging modules to check that the string format arguments are in logging
# function parameter format.
logging-modules=logging


[VARIABLES]

# List of additional names supposed to be defined in builtins. Remember that
# you should avoid defining new builtins when possible.
additional-builtins=

# Tells whether unused global variables should be treated as a violation.
allow-global-unused-variables=yes

# List of strings which can identify a callback function by name. A callback
# name must start or end with one of those strings.
callbacks=cb_,
          _cb

# A regular expression matching the name of dummy variables (i.e. expected to
# not be used).
dummy-variables-rgx=_+$|(_[a-zA-Z0-9_]*[a-zA-Z0-9]+?$)|dummy|^ignored_|^unused_

# Argument names that match this expression will be ignored. Default to name
# with leading underscore.
ignored-argument-names=_.*|^ignored_|^unused_

# Tells whether we should check for unused import in __init__ files.
init-import=no

# List of qualified module names which can have objects that can redefine
# builtins.
redefining-builtins-modules=six.moves,past.builtins,future.builtins,builtins,io


[STRING]

# This flag controls whether the implicit-str-concat-in-sequence should
# generate a warning on implicit string concatenation in sequences defined over
# several lines.
check-str-concat-over-line-jumps=no


[FORMAT]

# Expected format of line ending, e.g. empty (any line ending), LF or CRLF.
expected-line-ending-format=

# Regexp for a line that is allowed to be longer than the limit.
ignore-long-lines=^\s*(# )?<?https?://\S+>?$

# Number of spaces of indent required inside a hanging or continued line.
indent-after-paren=4

# String used as indentation unit. This is usually "    " (4 spaces) or "\t" (1
# tab).
indent-string='    '

# Maximum number of characters on a single line.
max-line-length=100

# Maximum number of lines in a module.
max-module-lines=1000

# Allow the body of a class to be on the same line as the declaration if body
# contains single statement.
single-line-class-stmt=no

# Allow the body of an if to be on the same line as the test if there is no
# else.
single-line-if-stmt=no


[BASIC]

# Naming style matching correct argument names.
argument-naming-style=snake_case

# Regular expression matching correct argument names. Overrides argument-
# naming-style.
#argument-rgx=

# Naming style matching correct attribute names.
attr-naming-style=snake_case

# Regular expression matching correct attribute names. Overrides attr-naming-
# style.
#attr-rgx=

# Bad variable names which should always be refused, separated by a comma.
bad-names=foo,
          bar,
          baz,
          toto,
          tutu,
          tata

# Naming style matching correct class attribute names.
class-attribute-naming-style=any

# Regular expression matching correct class attribute names. Overrides class-
# attribute-naming-style.
#class-attribute-rgx=

# Naming style matching correct class names.
class-naming-style=PascalCase

# Regular expression matching correct class names. Overrides class-naming-
# style.
#class-rgx=

# Naming style matching correct constant names.
const-naming-style=UPPER_CASE

# Regular expression matching correct constant names. Overrides const-naming-
# style.
#const-rgx=

# Minimum line length for functions/classes that require docstrings, shorter
# ones are exempt.
docstring-min-length=-1

# Naming style matching correct function names.
function-naming-style=snake_case

# Regular expression matching correct function names. Overrides function-
# naming-style.
#function-rgx=

# Good variable names which should always be accepted, separated by a comma.
good-names=i,
           j,
           k,
           ex,
           Run,
           _

# Include a hint for the correct naming format with invalid-name.
include-naming-hint=no

# Naming style matching correct inline iteration names.
inlinevar-naming-style=any

# Regular expression matching correct inline iteration names. Overrides
# inlinevar-naming-style.
#inlinevar-rgx=

# Naming style matching correct method names.
method-naming-style=snake_case

# Regular expression matching correct method names. Overrides method-naming-
# style.
#method-rgx=

# Naming style matching correct module names.
module-naming-style=snake_case

# Regular expression matching correct module names. Overrides module-naming-
# style.
#module-rgx=

# Colon-delimited sets of names that determine each other's naming style when
# the name regexes allow several styles.
name-group=

# Regular expression which should only match function or class names that do
# not require a docstring.
no-docstring-rgx=^_

# List of decorators that produce properties, such as abc.abstractproperty. Add
# to this list to register other decorators that produce valid properties.
# These decorators are taken in consideration only for invalid-name.
property-classes=abc.abstractproperty

# Naming style matching correct variable names.
variable-naming-style=snake_case

# Regular expression matching correct variable names. Overrides variable-
# naming-style.
#variable-rgx=


[DESIGN]

# Maximum number of arguments for function / method.
max-args=5

# Maximum number of attributes for a class (see R0902).
max-attributes=7

# Maximum number of boolean expressions in an if statement (see R0916).
max-bool-expr=5

# Maximum number of branch for function / method body.
max-branches=12

# Maximum number of locals for function / method body.
max-locals=15

# Maximum number of parents for a class (see R0901).
max-parents=7

# Maximum number of public methods for a class (see R0904).
max-public-methods=20

# Maximum number of return / yield for function / method body.
max-returns=6

# Maximum number of statements in function / method body.
max-statements=50

# Minimum number of public methods for a class (see R0903).
min-public-methods=2


[IMPORTS]

# List of modules that can be imported at any level, not just the top level
# one.
allow-any-import-level=

# Allow wildcard imports from modules that define __all__.
allow-wildcard-with-all=no

# Analyse import fallback blocks. This can be used to support both Python 2 and
# 3 compatible code, which means that the block might have code that exists
# only in one or another interpreter, leading to false positives when analysed.
analyse-fallback-blocks=no

# Deprecated modules which should not be used, separated by a comma.
deprecated-modules=optparse,tkinter.tix

# Create a graph of external dependencies in the given file (report RP0402 must
# not be disabled).
ext-import-graph=

# Create a graph of every (i.e. internal and external) dependencies in the
# given file (report RP0402 must not be disabled).
import-graph=

# Create a graph of internal dependencies in the given file (report RP0402 must
# not be disabled).
int-import-graph=

# Force import order to recognize a module as part of the standard
# compatibility libraries.
known-standard-library=

# Force import order to recognize a module as part of a third party library.
known-third-party=enchant

# Couples of modules and preferred modules, separated by a comma.
preferred-modules=


[CLASSES]

# List of method names used to declare (i.e. assign) instance attributes.
defining-attr-methods=__init__,
                      __new__,
                      setUp,
                      __post_init__

# List of member names, which should be excluded from the protected access
# warning.
exclude-protected=_asdict,
                  _fields,
                  _replace,
                  _source,
                  _make

# List of valid names for the first argument in a class method.
valid-classmethod-first-arg=cls

# List of valid names for the first argument in a metaclass class method.
valid-metaclass-classmethod-first-arg=cls


[EXCEPTIONS]

# Exceptions that will emit a warning when being caught. Defaults to
# "BaseException, Exception".
overgeneral-exceptions=builtins.BaseException,
                       builtins.Exception<|MERGE_RESOLUTION|>--- conflicted
+++ resolved
@@ -76,16 +76,8 @@
         R0916,
         W0201,
         W0406,
-<<<<<<< HEAD
-        R0914,
-        W0201,
-        R0912,
-        R0911,
-        R0913
-=======
         W0613,
         W0622
->>>>>>> ba561e34
         
 # Enable the message, report, category or checker with the given id(s). You can
 # either give multiple identifier separated by comma (,) or put this option
