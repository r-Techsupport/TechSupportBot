--- conflicted
+++ resolved
@@ -7,13 +7,8 @@
 aiocron = "==1.8"
 aio-pika = "==9.1.2"
 black = "==23.3.0"
-<<<<<<< HEAD
-"discord.py" = "==2.3.0"
-emoji = "==2.5.0"
-=======
-"discord.py" = "==2.2.3"
+"discord.py" = "==2.3.1"
 emoji = "==2.5.1"
->>>>>>> e889312e
 expiringdict = "==1.2.2"
 gino = "==1.0.1"
 gitpython = "==3.1.31"
