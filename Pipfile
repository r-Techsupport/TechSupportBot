--- conflicted
+++ resolved
@@ -18,11 +18,7 @@
 mock = "==5.0.1"
 motor = "==3.1.2"
 munch = "==2.5.0"
-<<<<<<< HEAD
 pylint = "==2.15.10"
-=======
-pylint = "*"
->>>>>>> 39b439b4
 pytest = "==7.2.2"
 pyyaml = "==6.0"
 
