[[source]]
name = "pypi"
url = "https://pypi.org/simple"
verify_ssl = true

[packages]
aiocron = "==1.8"
aio-pika = "==8.3.0"
aiounittest = "==1.4.2"
black = "*"
discord-ext-ipc = "==2.1.1"
"discord.py" = "==1.7.3"
emoji = "==0.5.4"
expiringdict = "==1.2.2"
gino = "==1.0.1"
inflect = "==6.0.2"
isort = "*"
mock = "==4.0.2"
<<<<<<< HEAD
=======
pytest = "==7.2.1"
aiounittest = "==1.4.2"

[packages]
"discord.py" = "==1.7.3"
>>>>>>> 997259b3
motor = "==3.1.1"
munch = "==2.5.0"
pylint = "*"
pytest = "==5.4.2"
pyyaml = "==6.0"

[requires]
python_version = "3.9"<|MERGE_RESOLUTION|>--- conflicted
+++ resolved
@@ -16,18 +16,10 @@
 inflect = "==6.0.2"
 isort = "*"
 mock = "==4.0.2"
-<<<<<<< HEAD
-=======
-pytest = "==7.2.1"
-aiounittest = "==1.4.2"
-
-[packages]
-"discord.py" = "==1.7.3"
->>>>>>> 997259b3
 motor = "==3.1.1"
 munch = "==2.5.0"
 pylint = "*"
-pytest = "==5.4.2"
+pytest = "==7.2.1"
 pyyaml = "==6.0"
 
 [requires]
