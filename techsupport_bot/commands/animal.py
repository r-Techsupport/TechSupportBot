"""Module for the animal extension for the discord bot."""

from __future__ import annotations

from typing import TYPE_CHECKING, Self

from core import auxiliary, cogs
from discord.ext import commands

if TYPE_CHECKING:
    import bot


async def setup(bot: bot.TechSupportBot) -> None:
    """Loading the animals plugin into the bot

    Args:
        bot (bot.TechSupportBot): The bot object to register the cogs to
    """

    await bot.add_cog(Animals(bot=bot))


class Animals(cogs.BaseCog):
    """The class for the animals commands

    Attributes:
        CAT_API_URL (str): The URL for the cat API
        DOG_API_URL (str): The URL for the dog API
        FOX_API_URL (str): The URL for the fox API
        FROG_API_URL (str): The URL for the frog API
        FLICKR_API_URL (str): The URL for the animal API
    """

<<<<<<< HEAD
    CAT_API_URL = "https://api.thecatapi.com/v1/images/search?limit=1&api_key={}"
    DOG_API_URL = "https://dog.ceo/api/breeds/image/random"
    FOX_API_URL = "https://randomfox.ca/floof/"
    FROG_API_URL = "https://frogs.media/api/random"
    FLICKR_API_URL = "https://api.flickr.com/services/rest/"
=======
    CAT_API_URL: str = "https://api.thecatapi.com/v1/images/search?limit=1&api_key={}"
    DOG_API_URL: str = "https://dog.ceo/api/breeds/image/random"
    FOX_API_URL: str = "https://randomfox.ca/floof/"
    FROG_API_URL: str = "https://frogs.media/api/random"
>>>>>>> 93a5cf2a

    @auxiliary.with_typing
    @commands.command(name="cat", brief="Gets a cat", description="Gets a cat")
    async def cat(self: Self, ctx: commands.Context) -> None:
        """Prints a cat to discord

        Args:
            ctx (commands.Context): The context in which the command was run
        """
        if not self.bot.file_config.api.api_keys.cat:
            embed = auxiliary.prepare_deny_embed(
                "No cat API has been set, so not cat can be shown"
            )
            await ctx.send(embed=embed)
            return

        url = self.CAT_API_URL.format(
            self.bot.file_config.api.api_keys.cat,
        )
        response = await self.bot.http_functions.http_call("get", url)
        await ctx.send(response[0].url)

    @auxiliary.with_typing
    @commands.command(name="dog", brief="Gets a dog", description="Gets a dog")
    async def dog(self: Self, ctx: commands.Context) -> None:
        """Prints a dog to discord

        Args:
            ctx (commands.Context): The context in which the command was run
        """
        response = await self.bot.http_functions.http_call("get", self.DOG_API_URL)
        await ctx.send(response.message)

    @auxiliary.with_typing
    @commands.command(name="frog", brief="Gets a frog", description="Gets a frog")
    async def frog(self: Self, ctx: commands.Context) -> None:
        """Prints a frog to discord

        Args:
            ctx (commands.Context): The context in which the command was run
        """
        response = await self.bot.http_functions.http_call("get", self.FROG_API_URL)
        await ctx.send(response.url)

    @auxiliary.with_typing
    @commands.command(name="fox", brief="Gets a fox", description="Gets a fox")
    async def fox(self: Self, ctx: commands.Context) -> None:
        """Prints a fox to discord

        Args:
            ctx (commands.Context): The context in which the command was run
        """
        response = await self.bot.http_functions.http_call("get", self.FOX_API_URL)
        await ctx.send(response.image)<|MERGE_RESOLUTION|>--- conflicted
+++ resolved
@@ -32,18 +32,11 @@
         FLICKR_API_URL (str): The URL for the animal API
     """
 
-<<<<<<< HEAD
-    CAT_API_URL = "https://api.thecatapi.com/v1/images/search?limit=1&api_key={}"
-    DOG_API_URL = "https://dog.ceo/api/breeds/image/random"
-    FOX_API_URL = "https://randomfox.ca/floof/"
-    FROG_API_URL = "https://frogs.media/api/random"
-    FLICKR_API_URL = "https://api.flickr.com/services/rest/"
-=======
     CAT_API_URL: str = "https://api.thecatapi.com/v1/images/search?limit=1&api_key={}"
     DOG_API_URL: str = "https://dog.ceo/api/breeds/image/random"
     FOX_API_URL: str = "https://randomfox.ca/floof/"
     FROG_API_URL: str = "https://frogs.media/api/random"
->>>>>>> 93a5cf2a
+
 
     @auxiliary.with_typing
     @commands.command(name="cat", brief="Gets a cat", description="Gets a cat")
