"""
Convert a value or evaluate a mathematical expression to decimal, hex, binary, and ascii encoding
"""

from __future__ import annotations

from typing import TYPE_CHECKING, Self

import discord
from core import auxiliary, cogs
from discord.ext import commands

if TYPE_CHECKING:
    import bot


async def setup(bot: bot.TechSupportBot) -> None:
    """Loading the HTD plugin into the bot

    Args:
        bot (bot.TechSupportBot): The bot object to register the cogs to
    """
    await bot.add_cog(Htd(bot=bot))


def convert_value_to_integer(value_to_convert: str) -> int:
    """Converts a given value as hex, binary, or decimal into an integer type

    Args:
        value_to_convert (str): The given value to convert

    Returns:
        int: The value represented as an integer
    """

    if value_to_convert.replace("-", "").startswith("0x"):
        # input detected as hex
        num_base = 16
    elif value_to_convert.replace("-", "").startswith("0b"):
        # input detected as binary
        num_base = 2
    else:
        # assume the input is detected as an int
        num_base = 10
    # special handling is needed for floats
    if "." in value_to_convert:
        return int(float(value_to_convert))

    return int(value_to_convert, num_base)


def perform_op_on_list(equation_list: list) -> int:
    """This will compute an equation if passed as a list
    This does not use eval()
    This expected a list of integers and OPERATORS only
<<<<<<< HEAD

    Args:
        equation_list (list): The equation in a list form

=======

    Args:
        equation_list (list): The equation in a list form

>>>>>>> 6bfcfbeb
    Raises:
        ValueError: If the operator is not valid, this is raised

    Returns:
        int: The integer value of the computed equation
    """

    running_value = equation_list[0]
    current_operator = ""
    for index, value in enumerate(equation_list):
        if index == 0:
            continue
        if index % 2 == 1:
            # Odd position must be an operator
            current_operator = value
        else:
            # Even position, must be a number
            if current_operator == "+":
                running_value = running_value + value
            elif current_operator == "-":
                running_value = running_value - value
            elif current_operator == "*":
                running_value = running_value * value
            elif current_operator == "/":
                running_value = int(running_value / value)
<<<<<<< HEAD
            elif current_operator == "%":
                running_value = running_value % value
=======
>>>>>>> 6bfcfbeb
            else:
                raise ValueError("Invalid Equation")
    return running_value


def clean_input(user_input: str) -> str:
    """A method to clean up input to be better processed by later functions
    This replaces "#" with "0x" to recognized "#" as hex
    It also removes quotes and spaces

    Args:
        user_input (str): The raw input from the user

    Returns:
        str: The cleaned up string
    """
    user_input = user_input.replace("#", "0x")
    user_input = user_input.replace("'", "")
    user_input = user_input.replace('"', "")
    user_input = user_input.replace(" ", "")
    return user_input


def convert_list_to_ints(raw_list: list) -> list:
    """This converts the values in an equation list into ints

    Args:
        raw_list (list): An equation formatted as a list

    Returns:
        list: The same list you passed in, but with only ints
    """
    for index, value in enumerate(raw_list):
        if index % 2 == 1:
            continue
<<<<<<< HEAD
        try:
            # Attempt to convert each value
            raw_list[index] = convert_value_to_integer(value)
        except ValueError as exc:
            # If conversion fails, get the base from the value
            if value.startswith("0x"):
                base = "hexadecimal"
            elif value.startswith("0b"):
                base = "binary"
            else:
                base = "decimal"

            raise ValueError(f"Failed to convert `{value}` from {base} base.") from exc

    return raw_list


def integer_to_hexadecimal(integer: int) -> str:
    """Takes an integer in and returns a string representation in hex
    This will return in the format of "0x05"

    Args:
        integer (int): The integer to convert to hex

    Returns:
        str: The hexadecimal representation of the input
    """
    raw_hex = hex(integer)
    compare_value = 1
    if raw_hex.startswith("-"):
        compare_value = 0

    if len(raw_hex) % 2 == compare_value:
        raw_hex = raw_hex.replace("0x", "0x0")

    return raw_hex


def integer_to_binary(integer: int) -> str:
    """Takes an integer in and returns a string representation in binary

    Args:
        integer (int): The integer to convert to binary

    Returns:
        str: The binary representation of the input
    """
    return bin(integer)


def integer_to_ascii(integer: int) -> str:
    """Takes an integer in and returns a string representation in ascii

    Args:
        integer (int): The integer to convert to ascii

    Returns:
        str: The ascii representation of the input
    """
    raw_hex = hex(integer)
    raw_hex = raw_hex.replace("0x", "")
    raw_hex = raw_hex.replace("-", "")
    hex_bytes = str(bytes.fromhex(raw_hex).decode("unicode_escape"))
    return hex_bytes


def format_embed_field(data: str) -> str:
    """Turns an input string into a formatted string ready to be added to the embed
    The length of the field cannot be more than 1024, so if the length is greater than
    1024, we replace the last 3 characters with full stops

    Args:
        data (str): The raw input to format

    Returns:
        str: The string output, either left alone or cropped
    """
    if len(data) <= 1024:
        return data
    return data[:1021] + "..."


def custom_embed_generation(raw_input: str, val_to_convert: int) -> discord.Embed:
    """Generates, but does not send, a formatted embed

    Args:
        raw_input (str): The raw input from the user, to display in the embed
        val_to_convert (int): The value to convert from

    Returns:
        discord.Embed: The formatted embed
    """
    embed = auxiliary.generate_basic_embed(
        title="Your conversion results",
        description=f"Converting `{raw_input}`",
        color=discord.Color.green(),
    )
    # Start by adding decimal
    embed.add_field(
        name="Decimal:",
        value=format_embed_field(str(val_to_convert)),
        inline=False,
    )

    # Next, add hex
    embed.add_field(
        name="Hexadecimal:",
        value=format_embed_field(integer_to_hexadecimal(val_to_convert)),
        inline=False,
    )

    # Next, add binary
    embed.add_field(
        name="Binary:",
        value=format_embed_field(integer_to_binary(val_to_convert)),
        inline=False,
    )

    try:
        ascii_value = format_embed_field(integer_to_ascii(val_to_convert))
    except ValueError:
        ascii_value = "No ascii representation could be made"

    # Finally, add ascii encoding

    embed.add_field(
        name="Ascii encoding:",
        value=ascii_value,
        inline=False,
    )

    return embed


def split_nicely(str_to_split: str) -> list:
    """Takes an input string of an equation, and
        returns a list with numbers and operators in separate parts

    Args:
        str_to_split (str): The equation to parse

    Returns:
        list: A list containing strings of the operators and numbers
    """

    OPERATORS = ["+", "-", "*", "/", "%"]

    parsed_list: list = []
    val_buffer = ""

    for character in str_to_split:
        if character == "-" and not val_buffer:
            # If the buffer is empty, we have just found either a number or operator
            # In this case, if the next character is a '-', it must be a negative
            # in a properly formed equation
            val_buffer += character
        elif character in OPERATORS:
            # If the character is an operator, we add the finished character to the list
            # And then we add the operator to the list
            parsed_list.append(val_buffer)
            parsed_list.append(character)
            val_buffer = ""
        else:
            # Otherwise, we add the character to the buffer, as it must be part of a number
            val_buffer += character

    # At the end of the string, whatever we have left must be the last number in the equation
    # So, we must append it
    parsed_list.append(val_buffer)

    return parsed_list


=======
        raw_list[index] = convert_value_to_integer(value)
    return raw_list


def integer_to_hexadecimal(integer: int) -> str:
    """Takes an integer in and returns a string representation in hex
    This will return in the format of "0x05"

    Args:
        integer (int): The integer to convert to hex

    Returns:
        str: The hexadecimal representation of the input
    """
    raw_hex = hex(integer)
    compare_value = 1
    if raw_hex.startswith("-"):
        compare_value = 0

    if len(raw_hex) % 2 == compare_value:
        raw_hex = raw_hex.replace("0x", "0x0")

    return raw_hex


def integer_to_binary(integer: int) -> str:
    """Takes an integer in and returns a string representation in binary

    Args:
        integer (int): The integer to convert to binary

    Returns:
        str: The binary representation of the input
    """
    return bin(integer)


def integer_to_ascii(integer: int) -> str:
    """Takes an integer in and returns a string representation in ascii

    Args:
        integer (int): The integer to convert to ascii

    Returns:
        str: The ascii representation of the input
    """
    raw_hex = hex(integer)
    raw_hex = raw_hex.replace("0x", "")
    raw_hex = raw_hex.replace("-", "")
    hex_bytes = str(bytes.fromhex(raw_hex).decode("unicode_escape"))
    return hex_bytes


def format_embed_field(data: str) -> str:
    """Turns an input string into a formatted string ready to be added to the embed
    The length of the field cannot be more than 1024, so if the length is greater than
    1024, we replace the last 3 characters with full stops

    Args:
        data (str): The raw input to format

    Returns:
        str: The string output, either left alone or cropped
    """
    if len(data) <= 1024:
        return data
    return data[:1021] + "..."


def custom_embed_generation(raw_input: str, val_to_convert: int) -> discord.Embed:
    """Generates, but does not send, a formatted embed

    Args:
        raw_input (str): The raw input from the user, to display in the embed
        val_to_convert (int): The value to convert from

    Returns:
        discord.Embed: The formatted embed
    """
    embed = auxiliary.generate_basic_embed(
        title="Your conversion results",
        description=f"Converting `{raw_input}`",
        color=discord.Color.green(),
    )
    # Start by adding decimal
    embed.add_field(
        name="Decimal:",
        value=format_embed_field(str(val_to_convert)),
        inline=False,
    )

    # Next, add hex
    embed.add_field(
        name="Hexadecimal:",
        value=format_embed_field(integer_to_hexadecimal(val_to_convert)),
        inline=False,
    )

    # Next, add binary
    embed.add_field(
        name="Binary:",
        value=format_embed_field(integer_to_binary(val_to_convert)),
        inline=False,
    )

    try:
        ascii_value = format_embed_field(integer_to_ascii(val_to_convert))
    except ValueError:
        ascii_value = "No ascii representation could be made"

    # Finally, add ascii encoding

    embed.add_field(
        name="Ascii encoding:",
        value=ascii_value,
        inline=False,
    )

    return embed


def split_nicely(str_to_split: str) -> list:
    """Takes an input string of an equation, and
        returns a list with numbers and operators in separate parts

    Args:
        str_to_split (str): The equation to parse

    Returns:
        list: A list containing strings of the operators and numbers
    """

    OPERATORS = ["+", "-", "*", "/"]

    parsed_list: list = []
    val_buffer = ""

    for character in str_to_split:
        if character == "-" and not val_buffer:
            # If the buffer is empty, we have just found either a number or operator
            # In this case, if the next character is a '-', it must be a negative
            # in a properly formed equation
            val_buffer += character
        elif character in OPERATORS:
            # If the character is an operator, we add the finished character to the list
            # And then we add the operator to the list
            parsed_list.append(val_buffer)
            parsed_list.append(character)
            val_buffer = ""
        else:
            # Otherwise, we add the character to the buffer, as it must be part of a number
            val_buffer += character

    # At the end of the string, whatever we have left must be the last number in the equation
    # So, we must append it
    parsed_list.append(val_buffer)

    return parsed_list


>>>>>>> 6bfcfbeb
class Htd(cogs.BaseCog):
    """
    perform calculations on cross-base numbers and convert between them
    """

    @commands.command(
        name="htd",
        brief="Convert values to different bases",
        description=(
            "Takes a value and returns the value in different bases and"
            " encodings (binary, hex, base 10, and ascii)"
        ),
        usage=(
            "`[value]`\nAccepts numbers in the following formats:\n0x"
            " (hex)\n0b (binary) \nNo prefix (assumed decimal)"
        ),
    )
    async def htd(self: Self, ctx: commands.Context, *, val_to_convert: str) -> None:
        """The main logic for the htd command

        Args:
            ctx (commands.Context): The context in which the command was run it
            val_to_convert (str): The raw user input
        """
        val_to_convert = clean_input(val_to_convert)

        # Convert the input into a list, splitting on operators and numbers
        # A non-equation input will have a list size of one
        parsed_list = split_nicely(val_to_convert)

        # Convert the list to all ints
        try:
            int_list = convert_list_to_ints(parsed_list.copy())
<<<<<<< HEAD
        except ValueError as e:
            # Handle the exception properly and send the embed here
            embed = auxiliary.prepare_deny_embed(
                message="Unable to convert value, are you sure it's valid?"
            )
            embed.add_field(
                name="Error Details",
                value=str(e),
                inline=False,
=======
        except ValueError:
            await auxiliary.send_deny_embed(
                message="Unable to convert value, are you sure it's valid?",
                channel=ctx.channel,
>>>>>>> 6bfcfbeb
            )
            await ctx.send(embed=embed)
            return

        # Attempt to parse the given equation and return a single integer answer
        try:
            calced_val = perform_op_on_list(int_list)
        except ValueError:
            await auxiliary.send_deny_embed(
                message=(
                    "Unable to perform calculation, are you sure that equation is"
                    " valid?"
                ),
                channel=ctx.channel,
            )
            return

        embed = custom_embed_generation(val_to_convert, calced_val)
        await ctx.send(embed=embed)<|MERGE_RESOLUTION|>--- conflicted
+++ resolved
@@ -53,17 +53,9 @@
     """This will compute an equation if passed as a list
     This does not use eval()
     This expected a list of integers and OPERATORS only
-<<<<<<< HEAD
 
     Args:
         equation_list (list): The equation in a list form
-
-=======
-
-    Args:
-        equation_list (list): The equation in a list form
-
->>>>>>> 6bfcfbeb
     Raises:
         ValueError: If the operator is not valid, this is raised
 
@@ -89,11 +81,8 @@
                 running_value = running_value * value
             elif current_operator == "/":
                 running_value = int(running_value / value)
-<<<<<<< HEAD
             elif current_operator == "%":
                 running_value = running_value % value
-=======
->>>>>>> 6bfcfbeb
             else:
                 raise ValueError("Invalid Equation")
     return running_value
@@ -129,7 +118,6 @@
     for index, value in enumerate(raw_list):
         if index % 2 == 1:
             continue
-<<<<<<< HEAD
         try:
             # Attempt to convert each value
             raw_list[index] = convert_value_to_integer(value)
@@ -302,169 +290,6 @@
 
     return parsed_list
 
-
-=======
-        raw_list[index] = convert_value_to_integer(value)
-    return raw_list
-
-
-def integer_to_hexadecimal(integer: int) -> str:
-    """Takes an integer in and returns a string representation in hex
-    This will return in the format of "0x05"
-
-    Args:
-        integer (int): The integer to convert to hex
-
-    Returns:
-        str: The hexadecimal representation of the input
-    """
-    raw_hex = hex(integer)
-    compare_value = 1
-    if raw_hex.startswith("-"):
-        compare_value = 0
-
-    if len(raw_hex) % 2 == compare_value:
-        raw_hex = raw_hex.replace("0x", "0x0")
-
-    return raw_hex
-
-
-def integer_to_binary(integer: int) -> str:
-    """Takes an integer in and returns a string representation in binary
-
-    Args:
-        integer (int): The integer to convert to binary
-
-    Returns:
-        str: The binary representation of the input
-    """
-    return bin(integer)
-
-
-def integer_to_ascii(integer: int) -> str:
-    """Takes an integer in and returns a string representation in ascii
-
-    Args:
-        integer (int): The integer to convert to ascii
-
-    Returns:
-        str: The ascii representation of the input
-    """
-    raw_hex = hex(integer)
-    raw_hex = raw_hex.replace("0x", "")
-    raw_hex = raw_hex.replace("-", "")
-    hex_bytes = str(bytes.fromhex(raw_hex).decode("unicode_escape"))
-    return hex_bytes
-
-
-def format_embed_field(data: str) -> str:
-    """Turns an input string into a formatted string ready to be added to the embed
-    The length of the field cannot be more than 1024, so if the length is greater than
-    1024, we replace the last 3 characters with full stops
-
-    Args:
-        data (str): The raw input to format
-
-    Returns:
-        str: The string output, either left alone or cropped
-    """
-    if len(data) <= 1024:
-        return data
-    return data[:1021] + "..."
-
-
-def custom_embed_generation(raw_input: str, val_to_convert: int) -> discord.Embed:
-    """Generates, but does not send, a formatted embed
-
-    Args:
-        raw_input (str): The raw input from the user, to display in the embed
-        val_to_convert (int): The value to convert from
-
-    Returns:
-        discord.Embed: The formatted embed
-    """
-    embed = auxiliary.generate_basic_embed(
-        title="Your conversion results",
-        description=f"Converting `{raw_input}`",
-        color=discord.Color.green(),
-    )
-    # Start by adding decimal
-    embed.add_field(
-        name="Decimal:",
-        value=format_embed_field(str(val_to_convert)),
-        inline=False,
-    )
-
-    # Next, add hex
-    embed.add_field(
-        name="Hexadecimal:",
-        value=format_embed_field(integer_to_hexadecimal(val_to_convert)),
-        inline=False,
-    )
-
-    # Next, add binary
-    embed.add_field(
-        name="Binary:",
-        value=format_embed_field(integer_to_binary(val_to_convert)),
-        inline=False,
-    )
-
-    try:
-        ascii_value = format_embed_field(integer_to_ascii(val_to_convert))
-    except ValueError:
-        ascii_value = "No ascii representation could be made"
-
-    # Finally, add ascii encoding
-
-    embed.add_field(
-        name="Ascii encoding:",
-        value=ascii_value,
-        inline=False,
-    )
-
-    return embed
-
-
-def split_nicely(str_to_split: str) -> list:
-    """Takes an input string of an equation, and
-        returns a list with numbers and operators in separate parts
-
-    Args:
-        str_to_split (str): The equation to parse
-
-    Returns:
-        list: A list containing strings of the operators and numbers
-    """
-
-    OPERATORS = ["+", "-", "*", "/"]
-
-    parsed_list: list = []
-    val_buffer = ""
-
-    for character in str_to_split:
-        if character == "-" and not val_buffer:
-            # If the buffer is empty, we have just found either a number or operator
-            # In this case, if the next character is a '-', it must be a negative
-            # in a properly formed equation
-            val_buffer += character
-        elif character in OPERATORS:
-            # If the character is an operator, we add the finished character to the list
-            # And then we add the operator to the list
-            parsed_list.append(val_buffer)
-            parsed_list.append(character)
-            val_buffer = ""
-        else:
-            # Otherwise, we add the character to the buffer, as it must be part of a number
-            val_buffer += character
-
-    # At the end of the string, whatever we have left must be the last number in the equation
-    # So, we must append it
-    parsed_list.append(val_buffer)
-
-    return parsed_list
-
-
->>>>>>> 6bfcfbeb
 class Htd(cogs.BaseCog):
     """
     perform calculations on cross-base numbers and convert between them
@@ -498,7 +323,6 @@
         # Convert the list to all ints
         try:
             int_list = convert_list_to_ints(parsed_list.copy())
-<<<<<<< HEAD
         except ValueError as e:
             # Handle the exception properly and send the embed here
             embed = auxiliary.prepare_deny_embed(
@@ -508,12 +332,6 @@
                 name="Error Details",
                 value=str(e),
                 inline=False,
-=======
-        except ValueError:
-            await auxiliary.send_deny_embed(
-                message="Unable to convert value, are you sure it's valid?",
-                channel=ctx.channel,
->>>>>>> 6bfcfbeb
             )
             await ctx.send(embed=embed)
             return
