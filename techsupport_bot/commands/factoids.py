--- conflicted
+++ resolved
@@ -425,7 +425,7 @@
         # (.factoid alias b a, where b has a set already)
         if factoid_name in [alias.name for alias in factoid_aliases]:
             await auxiliary.send_deny_embed(
-                message=f"`{alias_name.lower()}` already has `{factoid_name.lower()}`"
+                message=f"`{alias_name}` already has `{factoid_name}`"
                 + "set as an alias!",
                 channel=channel,
             )
@@ -601,7 +601,7 @@
             factoid = await self.get_factoid(factoid_name, guild)
             if factoid.protected:
                 await auxiliary.send_deny_embed(
-                    message=f"`{factoid.name.lower()}` is protected and cannot be modified",
+                    message=f"`{factoid.name}` is protected and cannot be modified",
                     channel=ctx.channel,
                 )
                 return
@@ -1062,22 +1062,18 @@
 
         factoid = await self.get_factoid(factoid_name, str(ctx.guild.id))
 
-<<<<<<< HEAD
+        if factoid.protected:
+            await auxiliary.send_deny_embed(
+                message=f"`{factoid.name}` is protected and cannot be modified",
+                channel=ctx.channel,
+            )
+            return
+
         factoid_called = CalledFactoid(
             original_call_str=factoid_name, factoid_db_entry=factoid
         )
 
         if not await self.delete_factoid(ctx, factoid_called):
-=======
-        if factoid.protected:
-            await auxiliary.send_deny_embed(
-                message=f"`{factoid.name.lower()}` is protected and cannot be modified",
-                channel=ctx.channel,
-            )
-            return
-
-        if not await self.delete_factoid(ctx, factoid.name):
->>>>>>> 6c1f7540
             return
 
         # Removes associated aliases as well
@@ -1120,14 +1116,14 @@
 
         if factoid.protected:
             await auxiliary.send_deny_embed(
-                message=f"`{factoid.name.lower()}` is protected and cannot be modified",
+                message=f"`{factoid_name}` is protected and cannot be modified",
                 channel=ctx.channel,
             )
             return
 
         if factoid.disabled:
             await auxiliary.send_deny_embed(
-                message=f"`{factoid.name.lower()}` is disabled and new loops cannot be made",
+                message=f"`{factoid_name}` is disabled and new loops cannot be made",
                 channel=ctx.channel,
             )
             return
@@ -1138,7 +1134,7 @@
         ):
             await auxiliary.send_deny_embed(
                 message=(
-                    f"`{factoid.name.lower()}` is restricted "
+                    f"`{factoid_name}` is restricted "
                     f"and cannot be used in {channel.mention}"
                 ),
                 channel=ctx.channel,
@@ -1211,7 +1207,7 @@
 
         if factoid.protected:
             await auxiliary.send_deny_embed(
-                message=f"`{factoid_name.lower()}` is already protected",
+                message=f"`{factoid_name}` is already protected",
                 channel=ctx.channel,
             )
             return
@@ -1785,78 +1781,6 @@
     @commands.check(has_manage_factoids_role)
     @commands.guild_only()
     @factoid.command(
-<<<<<<< HEAD
-        brief="Hides a factoid",
-        description="Hides a factoid from showing in the all response",
-        usage="[factoid-name]",
-    )
-    async def hide(
-        self,
-        ctx: commands.Context,
-        factoid_name: str,
-    ):
-        """Command to hide a factoid from the .factoid all command
-
-        Args:
-            ctx (commands.Context): Context of the invokation
-            factoid_name (str): Name of the factoid to hide
-        """
-
-        factoid = await self.get_factoid(factoid_name, str(ctx.guild.id))
-
-        if factoid.hidden:
-            await auxiliary.send_deny_embed(
-                message=f"`{factoid_name}` is already hidden",
-                channel=ctx.channel,
-            )
-            return
-
-        await self.modify_factoid_call(factoid=factoid, hidden=True)
-
-        await auxiliary.send_confirm_embed(
-            message=f"`{factoid_name}` is now hidden", channel=ctx.channel
-        )
-
-    @auxiliary.with_typing
-    @commands.check(has_manage_factoids_role)
-    @commands.guild_only()
-    @factoid.command(
-        brief="Unhides a factoid",
-        description="Unhides a factoid from showing in the all response",
-        usage="[factoid-name]",
-    )
-    async def unhide(
-        self,
-        ctx: commands.Context,
-        factoid_name: str,
-    ):
-        """Command to unhide a factoid from the .factoid all list
-
-        Args:
-            ctx (commands.Context): Context of the invokation
-            factoid_name (str): The name of the factoid to unhide
-        """
-        factoid = await self.get_factoid(factoid_name, str(ctx.guild.id))
-
-        if not factoid.hidden:
-            await auxiliary.send_deny_embed(
-                message=f"`{factoid_name}` is already unhidden",
-                channel=ctx.channel,
-            )
-            return
-
-        await self.modify_factoid_call(factoid=factoid, hidden=False)
-
-        await auxiliary.send_confirm_embed(
-            message=f"`{factoid_name}` is now unhidden", channel=ctx.channel
-        )
-
-    @auxiliary.with_typing
-    @commands.check(has_manage_factoids_role)
-    @commands.guild_only()
-    @factoid.command(
-=======
->>>>>>> 6c1f7540
         brief="Adds a factoid alias",
         description="Adds an alternate way to call a factoid",
         usage="[new-alias-name] [original-factoid-name]",
@@ -1882,7 +1806,7 @@
 
         if factoid.protected:
             await auxiliary.send_deny_embed(
-                message=f"`{factoid.name.lower()}` is protected and cannot be modified",
+                message=f"`{factoid.name}` is protected and cannot be modified",
                 channel=ctx.channel,
             )
             return
@@ -1999,7 +1923,7 @@
 
         if factoid.protected:
             await auxiliary.send_deny_embed(
-                message=f"`{factoid.name.lower()}` is protected and cannot be modified",
+                message=f"`{factoid.name}` is protected and cannot be modified",
                 channel=ctx.channel,
             )
             return
@@ -2155,14 +2079,14 @@
 
         if factoid.protected:
             await auxiliary.send_deny_embed(
-                message=f"`{factoid.name.lower()}` is protected and cannot be modified",
+                message=f"`{factoid_name}` is protected and cannot be modified",
                 channel=ctx.channel,
             )
             return
 
         if factoid.hidden:
             await auxiliary.send_deny_embed(
-                message=f"`{factoid_name.lower()}` is already hidden",
+                message=f"`{factoid_name}` is already hidden",
                 channel=ctx.channel,
             )
             return
@@ -2170,7 +2094,7 @@
         await self.modify_factoid_call(factoid=factoid)
 
         await auxiliary.send_confirm_embed(
-            message=f"`{factoid_name.lower()}` is now hidden", channel=ctx.channel
+            message=f"`{factoid_name}` is now hidden", channel=ctx.channel
         )
 
     @auxiliary.with_typing
@@ -2196,14 +2120,14 @@
 
         if factoid.protected:
             await auxiliary.send_deny_embed(
-                message=f"`{factoid.name.lower()}` is protected and cannot be modified",
+                message=f"`{factoid_name}` is protected and cannot be modified",
                 channel=ctx.channel,
             )
             return
 
         if not factoid.hidden:
             await auxiliary.send_deny_embed(
-                message=f"`{factoid_name.lower()}` is already unhidden",
+                message=f"`{factoid_name}` is already unhidden",
                 channel=ctx.channel,
             )
             return
@@ -2212,7 +2136,7 @@
         await self.modify_factoid_call(factoid=factoid)
 
         await auxiliary.send_confirm_embed(
-            message=f"`{factoid_name.lower()}` is now unhidden", channel=ctx.channel
+            message=f"`{factoid_name}` is now unhidden", channel=ctx.channel
         )
 
     # Protecting
@@ -2241,7 +2165,7 @@
 
         if factoid.protected:
             await auxiliary.send_deny_embed(
-                message=f"`{factoid_name.lower()}` is already protected",
+                message=f"`{factoid_name}` is already protected",
                 channel=ctx.channel,
             )
             return
@@ -2249,7 +2173,7 @@
         await self.modify_factoid_call(factoid=factoid)
 
         await auxiliary.send_confirm_embed(
-            message=f"`{factoid_name.lower()}` is now protected", channel=ctx.channel
+            message=f"`{factoid_name}` is now protected", channel=ctx.channel
         )
 
     @auxiliary.with_typing
@@ -2277,7 +2201,7 @@
         await self.modify_factoid_call(factoid=factoid)
 
         await auxiliary.send_confirm_embed(
-            message=f"`{factoid_name.lower()}` is now unprotected", channel=ctx.channel
+            message=f"`{factoid_name}` is now unprotected", channel=ctx.channel
         )
 
     # Restricting
@@ -2306,14 +2230,14 @@
 
         if factoid.protected:
             await auxiliary.send_deny_embed(
-                message=f"`{factoid.name.lower()}` is protected and cannot be modified",
+                message=f"`{factoid_name}` is protected and cannot be modified",
                 channel=ctx.channel,
             )
             return
 
         if factoid.restricted:
             await auxiliary.send_deny_embed(
-                message=f"`{factoid_name.lower()}` is already restricted",
+                message=f"`{factoid_name}` is already restricted",
                 channel=ctx.channel,
             )
             return
@@ -2321,7 +2245,7 @@
         await self.modify_factoid_call(factoid=factoid)
 
         await auxiliary.send_confirm_embed(
-            message=f"`{factoid_name.lower()}` is now restricted", channel=ctx.channel
+            message=f"`{factoid_name}` is now restricted", channel=ctx.channel
         )
 
     @auxiliary.with_typing
@@ -2347,14 +2271,14 @@
 
         if factoid.protected:
             await auxiliary.send_deny_embed(
-                message=f"`{factoid.name.lower()}` is protected and cannot be modified",
+                message=f"`{factoid_name}` is protected and cannot be modified",
                 channel=ctx.channel,
             )
             return
 
         if not factoid.restricted:
             await auxiliary.send_deny_embed(
-                message=f"`{factoid_name.lower()}` is already unrestricted",
+                message=f"`{factoid_name}` is already unrestricted",
                 channel=ctx.channel,
             )
             return
@@ -2363,7 +2287,7 @@
         await self.modify_factoid_call(factoid=factoid)
 
         await auxiliary.send_confirm_embed(
-            message=f"`{factoid_name.lower()}` is now unrestricted", channel=ctx.channel
+            message=f"`{factoid_name}` is now unrestricted", channel=ctx.channel
         )
 
     # Disabling
@@ -2392,14 +2316,14 @@
 
         if factoid.protected:
             await auxiliary.send_deny_embed(
-                message=f"`{factoid.name.lower()}` is protected and cannot be modified",
+                message=f"`{factoid_name}` is protected and cannot be modified",
                 channel=ctx.channel,
             )
             return
 
         if factoid.disabled:
             await auxiliary.send_deny_embed(
-                message=f"`{factoid_name.lower()}` is already disabled",
+                message=f"`{factoid_name}` is already disabled",
                 channel=ctx.channel,
             )
             return
@@ -2407,7 +2331,7 @@
         await self.modify_factoid_call(factoid=factoid)
 
         await auxiliary.send_confirm_embed(
-            message=f"`{factoid_name.lower()}` is now disabled", channel=ctx.channel
+            message=f"`{factoid_name}` is now disabled", channel=ctx.channel
         )
 
     @auxiliary.with_typing
@@ -2433,14 +2357,14 @@
 
         if factoid.protected:
             await auxiliary.send_deny_embed(
-                message=f"`{factoid.name.lower()}` is protected and cannot be modified",
+                message=f"`{factoid_name}` is protected and cannot be modified",
                 channel=ctx.channel,
             )
             return
 
         if not factoid.disabled:
             await auxiliary.send_deny_embed(
-                message=f"`{factoid_name.lower()}` is already enabled",
+                message=f"`{factoid_name}` is already enabled",
                 channel=ctx.channel,
             )
             return
@@ -2449,5 +2373,5 @@
         await self.modify_factoid_call(factoid=factoid)
 
         await auxiliary.send_confirm_embed(
-            message=f"`{factoid_name.lower()}` is now enabled", channel=ctx.channel
+            message=f"`{factoid_name}` is now enabled", channel=ctx.channel
         )