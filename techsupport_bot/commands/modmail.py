--- conflicted
+++ resolved
@@ -809,16 +809,12 @@
     await log_channel.send(embed=embed)
 
 
-<<<<<<< HEAD
 async def setup(bot: bot.TechSupportBot) -> None:
     """Loading the Modmail plugin into the bot
 
     Args:
         bot (bot.TechSupportBot): The bot object to register the cogs to
     """
-=======
-async def setup(bot):
-    """Sets the modmail extension up"""
 
     # Only runs if modmail is enabled
     if not bot.file_config.modmail_config.enable_modmail:
@@ -826,7 +822,6 @@
         # the most reliable way to ensure the modmail bot or code doesn't run
         raise AttributeError("Modmail was not loaded because it's disabled")
 
->>>>>>> 0eb63f1a
     config = extensionconfig.ExtensionConfig()
 
     config.add(
