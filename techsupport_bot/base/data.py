--- conflicted
+++ resolved
@@ -84,89 +84,6 @@
 
         return mongo_client[self.file_config.main.mongodb.name]
 
-<<<<<<< HEAD
-    def generate_rabbit_url(self):
-        """Dynamically converts config to an AMQP URL."""
-        host = self.file_config.main.rabbitmq.host
-        port = self.file_config.main.rabbitmq.port
-        vhost = self.file_config.main.rabbitmq.vhost
-        user = self.file_config.main.rabbitmq.user
-        password = self.file_config.main.rabbitmq.password
-
-        rabbit_url = f"amqp://{user}:{password}@{host}:{port}{vhost}"
-        rabbit_url_filtered = f"amqp://{user}:********@{host}:{port}{vhost}"
-
-        self.logger.console.debug(f"Generated RabbitMQ URL: {rabbit_url_filtered}")
-
-        return rabbit_url
-
-    async def get_rabbit_connection(self):
-        """Grabs the main RabbitMQ connection.
-
-        This doesn't follow a singleton pattern (use bot.rabbit instead).
-        """
-        await self.logger.debug("Obtaining RabbitMQ robust instance")
-
-        connection = await aio_pika.connect_robust(self.generate_rabbit_url())
-
-        return connection
-
-    async def rabbit_publish(self, body, routing_key):
-        """Publishes a body to the message queue.
-
-        parameters:
-            body (str): the body to send
-            routing_key (str): the queue name to publish to
-        """
-        channel = await self.rabbit.channel()
-
-        await self.logger.debug(f"RabbitMQ publish event to queue: {routing_key}")
-        await channel.default_exchange.publish(
-            aio_pika.Message(body=body.encode()), routing_key=routing_key
-        )
-
-        await channel.close()
-
-    async def rabbit_consume(self, queue_name, handler, *args, **kwargs):
-        """Consumes from a queue indefinitely.
-
-        parameters:
-            queue_name (str): the name of the queue
-            handler (asyncio.coroutine): a handler for processing each message
-            state_func (asyncio.coroutine): a state provider for exiting the consumation
-            poll_wait (int): the time to wait inbetween each consumation
-        """
-        state_func = kwargs.pop("state_func", None)
-
-        poll_wait = kwargs.pop("poll_wait", None)
-
-        channel = await self.rabbit.channel()
-
-        await self.logger.debug(f"Declaring queue: {queue_name}")
-        queue = await channel.declare_queue(queue_name, *args, **kwargs)
-
-        state = True
-        async with queue.iterator() as queue_iter:
-            async for message in queue_iter:
-                if state_func:
-                    state = await state_func()
-                    if not state:
-                        break
-
-                if poll_wait:
-                    await asyncio.sleep(poll_wait)
-
-                async with message.process():
-                    await self.logger.debug(
-                        f"RabbitMQ consume event from queue: {queue_name}"
-                    )
-                    await handler(message.body.decode())
-
-        await channel.close()
-
-=======
-    # pylint: disable=too-many-locals
->>>>>>> 0adc773f
     async def http_call(self, method, url, *args, **kwargs):
         """Makes an HTTP request.
 
