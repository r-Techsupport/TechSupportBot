"""Module for defining the data bot methods."""

import time
import urllib
<<<<<<< HEAD
from json import JSONDecodeError
=======
from collections import deque
from urllib.parse import urlparse
>>>>>>> 426c7afd

import aiohttp
import expiringdict
import gino
import munch
from error import HTTPRateLimit
from motor import motor_asyncio

from .extension import ExtensionsBot


class DataBot(ExtensionsBot):
    """Bot that supports Mongo and Postgres."""

    def __init__(self, *args, **kwargs):
        self.mongo = None
        self.db = None
        super().__init__(*args, **kwargs)
        self.http_cache = expiringdict.ExpiringDict(
            max_len=self.file_config.main.cache.http_cache_length,
            max_age_seconds=self.file_config.main.cache.http_cache_seconds,
        )
        self.url_rate_limit_history = {}
        # Rate limit configurations for each root URL
        # This is "URL": (calls, seconds)
        self.rate_limits = {
            "api.urbandictionary.com": (2, 60),
            "api.openai.com": (3, 60),
            "www.googleapis.com": (5, 60),
            "ipinfo.io": (1, 30),
            "api.open-notify.org": (1, 60),
            "geocode.xyz": (1, 60),
            "v2.jokeapi.dev": (1, 60),
            "api.kanye.rest": (1, 60),
            "newsapi.org": (1, 30),
            "accounts.spotify.com": (3, 60),
            "api.spotify.com": (3, 60),
            "api.mymemory.translated.net": (1, 60),
            "api.openweathermap.org": (3, 60),
            "api.wolframalpha.com": (3, 60),
            "xkcd.com": (5, 60),
            "api.github.com": (3, 60),
            "api.giphy.com": (3, 60),
            "strawpoll.com": (3, 60),
        }
        # For the variable APIs, if they don't exist, don't rate limit them
        try:
            self.rate_limits[urlparse(self.file_config.main.api_url.dumpdbg).netloc] = (
                1,
                60,
            )
        except AttributeError:
            self.logger.warning("No dumpdbg API URL found. Not rate limiting dumpdbg")
        try:
            self.rate_limits[urlparse(self.file_config.main.api_url.linx).netloc] = (
                20,
                60,
            )
        except AttributeError:
            self.logger.warning("No linx API URL found. Not rate limiting linx")

    def generate_db_url(self, postgres=True):
        """Dynamically converts config to a Postgres/MongoDB url.

        parameters:
            postgres (bool): True if the URL for Postgres should be retrieved
        """
        db_type = "postgres" if postgres else "mongodb"

        try:
            config_child = getattr(self.file_config.main, db_type)

            user = config_child.user
            password = config_child.password

            name = getattr(config_child, "name") if postgres else None

            host = config_child.host
            port = config_child.port

        except AttributeError as exception:
            self.logger.console.warning(
                f"Could not generate DB URL for {db_type.upper()}: {exception}"
            )
            return None

        url = f"{db_type}://{user}:{password}@{host}:{port}"
        url_filtered = f"{db_type}://{user}:********@{host}:{port}"

        if name:
            url = f"{url}/{name}"

        # don't log the password
        self.logger.console.debug(f"Generated DB URL: {url_filtered}")

        return url

    async def get_postgres_ref(self):
        """Grabs the main DB reference.

        This doesn't follow a singleton pattern (use bot.db instead).
        """
        await self.logger.debug("Obtaining and binding to Gino instance")

        db_ref = gino.Gino()
        db_url = self.generate_db_url()
        await db_ref.set_bind(db_url)

        db_ref.Model.__table_args__ = {"extend_existing": True}

        return db_ref

    def get_mongo_ref(self):
        """Grabs the MongoDB ref to the bot's configured table."""
        self.logger.console.debug("Obtaining MongoDB client")

        mongo_client = motor_asyncio.AsyncIOMotorClient(
            self.generate_db_url(postgres=False)
        )

        return mongo_client[self.file_config.main.mongodb.name]

    async def http_call(self, method, url, *args, **kwargs):
        """Makes an HTTP request.

        By default this returns JSON/dict with the status code injected.

        parameters:
            method (str): the HTTP method to use
            url (str): the URL to call
            use_cache (bool): True if the GET result should be grabbed from cache
            get_raw_response (bool): True if the actual response object should be returned
        """
        # Get the URL not the endpoint being called
        ignore_rate_limit = False
        root_url = urlparse(url).netloc

        # If the URL is not rate limited, we assume it can be executed an unlimited amount of times
        if root_url in self.rate_limits:
            executions_allowed, time_window = self.rate_limits[root_url]

            now = time.time()

            # If the URL being called is not in the history, add it
            # A deque allows easy max limit length
            if root_url not in self.url_rate_limit_history:
                self.url_rate_limit_history[root_url] = deque(
                    [], maxlen=executions_allowed
                )

            # Determine which calls, if any, have to be removed because they are out of the time
            while (
                self.url_rate_limit_history[root_url]
                and now - self.url_rate_limit_history[root_url][0] >= time_window
            ):
                self.url_rate_limit_history[root_url].popleft()

            # Determind if we hit or exceed the limit, and we should observe the limit
            if (
                not ignore_rate_limit
                and len(self.url_rate_limit_history[root_url]) >= executions_allowed
            ):
                time_to_wait = time_window - (
                    now - self.url_rate_limit_history[root_url][0]
                )
                time_to_wait = max(time_to_wait, 0)
                raise HTTPRateLimit(time_to_wait)

            # Add an entry for this call with the timestamp the call was placed
            self.url_rate_limit_history[root_url].append(now)

        url = url.replace(" ", "%20").replace("+", "%2b")

        method = method.lower()
        use_cache = kwargs.pop("use_cache", False)
        get_raw_response = kwargs.pop("get_raw_response", False)

        cache_key = url.lower()
        if kwargs.get("params"):
            params = urllib.parse.urlencode(kwargs.get("params"))
            cache_key = f"{cache_key}?{params}"

        cached_response = (
            self.http_cache.get(cache_key) if (use_cache and method == "get") else None
        )

        client = None
        if cached_response:
            response_object = cached_response
            log_message = f"Retrieving cached HTTP GET response ({cache_key})"
        else:
            async with aiohttp.ClientSession() as client:
                method_fn = getattr(client, method.lower())
                async with method_fn(url, *args, **kwargs) as response_object:
                    if method == "get":
                        self.http_cache[cache_key] = response_object
                    log_message = (
                        f"Making HTTP {method.upper()} request to URL: {cache_key}"
                    )

                    await self.logger.info(log_message)

                    if get_raw_response:
                        response = {
                            "status": response_object.status,
                            "text": await response_object.text(),
                        }
                    else:
                        try:
                            response_json = await response_object.json()
                        except (aiohttp.ClientResponseError, JSONDecodeError) as e:
                            response_json = {}
                            await self.logger.warning(
                                (
                                    f"{method.upper()} request to URL: {cache_key} failed "
                                    f"with error: {type(e).__name__}"
                                )
                            )

                        response = (
                            munch.munchify(response_json)
                            if response_object
                            else munch.Munch()
                        )
                        response["status_code"] = getattr(
                            response_object, "status", None
                        )
                    return response<|MERGE_RESOLUTION|>--- conflicted
+++ resolved
@@ -2,12 +2,9 @@
 
 import time
 import urllib
-<<<<<<< HEAD
+from collections import deque
 from json import JSONDecodeError
-=======
-from collections import deque
 from urllib.parse import urlparse
->>>>>>> 426c7afd
 
 import aiohttp
 import expiringdict
