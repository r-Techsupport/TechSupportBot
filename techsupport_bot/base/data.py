"""Module for defining the data bot methods."""

import time
import urllib
from collections import deque
from urllib.parse import urlparse

import aiohttp
import expiringdict
import gino
import munch
from error import HTTPRateLimit
from motor import motor_asyncio

from .extension import ExtensionsBot


class DataBot(ExtensionsBot):
    """Bot that supports Mongo and Postgres."""

    def __init__(self, *args, **kwargs):
        self.mongo = None
        self.db = None
        super().__init__(*args, **kwargs)
        self.http_cache = expiringdict.ExpiringDict(
            max_len=self.file_config.main.cache.http_cache_length,
            max_age_seconds=self.file_config.main.cache.http_cache_seconds,
        )
        self.url_rate_limit_history = {}
        # Rate limit configurations for each root URL
        # This is "URL": (calls, seconds)
        self.rate_limits = {
            "api.urbandictionary.com": (2, 60),
            "api.openai.com": (3, 60),
            "www.googleapis.com": (5, 60),
            "ipinfo.io": (1, 30),
            "api.open-notify.org": (1, 60),
            "geocode.xyz": (1, 60),
            "v2.jokeapi.dev": (1, 60),
            "api.kanye.rest": (1, 60),
            "newsapi.org": (1, 30),
            "accounts.spotify.com": (3, 60),
            "api.spotify.com": (3, 60),
            "api.mymemory.translated.net": (1, 60),
            "api.openweathermap.org": (3, 60),
            "api.wolframalpha.com": (3, 60),
            "xkcd.com": (5, 60),
            "api.github.com": (3, 60),
            "api.giphy.com": (3, 60),
            "strawpoll.com": (3, 60),
        }
        # For the variable APIs, if they don't exist, don't rate limit them
        try:
            self.rate_limits[urlparse(self.file_config.main.api_url.dumpdbg).netloc] = (
                1,
                60,
            )
        except AttributeError:
            self.logger.warning("No dumpdbg API URL found. Not rate limiting dumpdbg")
        try:
            self.rate_limits[urlparse(self.file_config.main.api_url.linx).netloc] = (
                20,
                60,
            )
        except AttributeError:
            self.logger.warning("No linx API URL found. Not rate limiting linx")

    def generate_db_url(self, postgres=True):
        """Dynamically converts config to a Postgres/MongoDB url.

        parameters:
            postgres (bool): True if the URL for Postgres should be retrieved
        """
        db_type = "postgres" if postgres else "mongodb"

        try:
            config_child = getattr(self.file_config.main, db_type)

            user = config_child.user
            password = config_child.password

            name = getattr(config_child, "name") if postgres else None

            host = config_child.host
            port = config_child.port

        except AttributeError as exception:
            self.logger.console.warning(
                f"Could not generate DB URL for {db_type.upper()}: {exception}"
            )
            return None

        url = f"{db_type}://{user}:{password}@{host}:{port}"
        url_filtered = f"{db_type}://{user}:********@{host}:{port}"

        if name:
            url = f"{url}/{name}"

        # don't log the password
        self.logger.console.debug(f"Generated DB URL: {url_filtered}")

        return url

    async def get_postgres_ref(self):
        """Grabs the main DB reference.

        This doesn't follow a singleton pattern (use bot.db instead).
        """
        await self.logger.debug("Obtaining and binding to Gino instance")

        db_ref = gino.Gino()
        db_url = self.generate_db_url()
        await db_ref.set_bind(db_url)

        db_ref.Model.__table_args__ = {"extend_existing": True}

        return db_ref

    def get_mongo_ref(self):
        """Grabs the MongoDB ref to the bot's configured table."""
        self.logger.console.debug("Obtaining MongoDB client")

        mongo_client = motor_asyncio.AsyncIOMotorClient(
            self.generate_db_url(postgres=False)
        )

        return mongo_client[self.file_config.main.mongodb.name]

<<<<<<< HEAD
    # pylint: disable=too-many-locals
    async def http_call(self, method, url, ignore_rate_limit=False, *args, **kwargs):
=======
    async def http_call(self, method, url, *args, **kwargs):
>>>>>>> 83723168
        """Makes an HTTP request.

        By default this returns JSON/dict with the status code injected.

        parameters:
            method (str): the HTTP method to use
            url (str): the URL to call
            use_cache (bool): True if the GET result should be grabbed from cache
            get_raw_response (bool): True if the actual response object should be returned
        """
        # Get the URL not the endpoint being called
        root_url = urlparse(url).netloc

        # If the URL is not rate limited, we assume it can be executed an unlimited amount of times
        if root_url in self.rate_limits:
            executions_allowed, time_window = self.rate_limits[root_url]

            now = time.time()

            # If the URL being called is not in the history, add it
            # A deque allows easy max limit length
            if root_url not in self.url_rate_limit_history:
                self.url_rate_limit_history[root_url] = deque(
                    [], maxlen=executions_allowed
                )

            # Determine which calls, if any, have to be removed because they are out of the time
            while (
                self.url_rate_limit_history[root_url]
                and now - self.url_rate_limit_history[root_url][0] >= time_window
            ):
                self.url_rate_limit_history[root_url].popleft()

            # Determind if we hit or exceed the limit, and we should observe the limit
            if (
                not ignore_rate_limit
                and len(self.url_rate_limit_history[root_url]) >= executions_allowed
            ):
                time_to_wait = time_window - (
                    now - self.url_rate_limit_history[root_url][0]
                )
                time_to_wait = max(time_to_wait, 0)
                raise HTTPRateLimit(time_to_wait)

            # Add an entry for this call with the timestamp the call was placed
            self.url_rate_limit_history[root_url].append(now)

        url = url.replace(" ", "%20").replace("+", "%2b")

        method = method.lower()
        use_cache = kwargs.pop("use_cache", False)
        get_raw_response = kwargs.pop("get_raw_response", False)

        cache_key = url.lower()
        if kwargs.get("params"):
            params = urllib.parse.urlencode(kwargs.get("params"))
            cache_key = f"{cache_key}?{params}"

        cached_response = (
            self.http_cache.get(cache_key) if (use_cache and method == "get") else None
        )

        client = None
        if cached_response:
            response_object = cached_response
            log_message = f"Retrieving cached HTTP GET response ({cache_key})"
        else:
            client = aiohttp.ClientSession()
            method_fn = getattr(client, method.lower())
            response_object = await method_fn(url, *args, **kwargs)
            if method == "get":
                self.http_cache[cache_key] = response_object
            log_message = f"Making HTTP {method.upper()} request to URL: {cache_key}"

        await self.logger.info(log_message)

        if get_raw_response:
            response = response_object
        else:
            response_json = await response_object.json()
            response = (
                munch.munchify(response_json) if response_object else munch.Munch()
            )
            response["status_code"] = getattr(response_object, "status", None)

        if client:
            await client.close()

        return response<|MERGE_RESOLUTION|>--- conflicted
+++ resolved
@@ -126,12 +126,7 @@
 
         return mongo_client[self.file_config.main.mongodb.name]
 
-<<<<<<< HEAD
-    # pylint: disable=too-many-locals
     async def http_call(self, method, url, ignore_rate_limit=False, *args, **kwargs):
-=======
-    async def http_call(self, method, url, *args, **kwargs):
->>>>>>> 83723168
         """Makes an HTTP request.
 
         By default this returns JSON/dict with the status code injected.
