"""Module for defining the advanced bot methods."""
import asyncio
import datetime
import sys
import time

import discord
import error
import expiringdict
import munch
import util
from base import auxiliary
from discord.ext import commands

from .data import DataBot


class AdvancedBot(DataBot):
    """
    Advanced extension bot with most base features,
    including per-guild config and event logging.
    """

    GUILD_CONFIG_COLLECTION = "guild_config"
    CONFIG_RECEIVE_WARNING_TIME_MS = 1000
    DM_GUILD_ID = "dmcontext"

    def __init__(self, *args, **kwargs):
        self.owner = None
        self.__startup_time = None
        self.guild_config_collection = None
        self.guild_config_lock = None
        super().__init__(*args, prefix=self.get_prefix, **kwargs)
        self.guild_config_cache = expiringdict.ExpiringDict(
            max_len=self.file_config.main.cache.guild_config_cache_length,
            max_age_seconds=self.file_config.main.cache.guild_config_cache_seconds,
        )

    async def start(self, *args, **kwargs):
        self.guild_config_lock = asyncio.Lock()
        await super().start(*args, **kwargs)

    async def get_prefix(self, message):
        """Gets the appropriate prefix for a command.

        parameters:
            message (discord.Message): the message to check against
        """
        guild_config = await self.get_context_config(guild=message.guild)
        return getattr(
            guild_config, "command_prefix", self.file_config.main.default_prefix
        )

    async def get_all_context_configs(self, projection, limit=100):
        """Gets all context configs.

        parameters:
            projection (dict): the MongoDB projection for returned data
            limit (int): the max number of config objects to return
        """
        configs = []
        cursor = self.guild_config_collection.find({}, projection)
        for document in await cursor.to_list(length=limit):
            configs.append(munch.DefaultMunch.fromDict(document, None))
        return configs

    async def get_context_config(
        self, ctx=None, guild=None, create_if_none=True, get_from_cache=True
    ):
        """Gets the appropriate config for the context.

        parameters:
            ctx (discord.ext.Context): the context of the config
            guild (discord.Guild): the guild associated with the config (provided instead of ctx)
            create_if_none (bool): True if the config should be created if not found
            get_from_cache (bool): True if the config should be fetched from the cache
        """
        start = time.time()

        if ctx:
            guild_from_ctx = getattr(ctx, "guild", None)
            lookup = guild_from_ctx.id if guild_from_ctx else self.DM_GUILD_ID
        elif guild:
            lookup = guild.id
        else:
            return None

        lookup = str(lookup)

        config_ = None

        if get_from_cache:
            config_ = self.guild_config_cache.get(lookup)

        if not config_:
            # locking prevents duplicate configs being made
            async with self.guild_config_lock:
                config_ = await self.guild_config_collection.find_one(
                    {"guild_id": {"$eq": lookup}}
                )

                if not config_:
                    await self.logger.debug("No config found in MongoDB")
                    if create_if_none:
                        config_ = await self.create_new_context_config(lookup)
                else:
                    config_ = await self.sync_config(config_)

                if config_:
                    self.guild_config_cache[lookup] = config_

        time_taken = (time.time() - start) * 1000.0

        if time_taken > self.CONFIG_RECEIVE_WARNING_TIME_MS:
            await self.logger.warning(
                f"Context config receive time = {time_taken} ms \
                (over {self.CONFIG_RECEIVE_WARNING_TIME_MS} threshold)",
                send=True,
            )

        return config_

    async def create_new_context_config(self, lookup):
        """Creates a new guild config based on a lookup key (usually a guild ID).

        parameters:
            lookup (str): the primary key for the guild config document object
        """
        extensions_config = munch.DefaultMunch(None)

        for extension_name, extension_config in self.extension_configs.items():
            if extension_config:
                # don't attach to guild config if extension isn't configurable
                extensions_config[extension_name] = extension_config.data

        config_ = munch.DefaultMunch(None)

        config_.guild_id = str(lookup)
        config_.command_prefix = self.file_config.main.default_prefix
        config_.logging_channel = None
        config_.member_events_channel = None
        config_.guild_events_channel = None
        config_.private_channels = []
        config_.enabled_extensions = []

        config_.extensions = extensions_config

        try:
            await self.logger.debug(f"Inserting new config for lookup key: {lookup}")
            await self.guild_config_collection.insert_one(config_)
        except Exception as exception:
            # safely finish because the new config is still useful
            await self.logger.error(
                "Could not insert guild config into MongoDB", exception=exception
            )

        return config_

    async def sync_config(self, config_object):
        """Syncs the given config with the currently loaded extensions.

        parameters:
            config_object (dict): the guild config object
        """
        config_object = munch.munchify(config_object)

        should_update = False

        for (
            extension_name,
            extension_config_from_data,
        ) in self.extension_configs.items():
            extension_config = config_object.extensions.get(extension_name)
            if not extension_config and extension_config_from_data:
                should_update = True
                await self.logger.debug(
                    f"Found extension {extension_name} not \
                    in config with ID {config_object.guild_id}"
                )
                config_object.extensions[
                    extension_name
                ] = extension_config_from_data.data

        if should_update:
            await self.logger.debug(
                f"Updating guild config for lookup key: {config_object.guild_id}"
            )
            await self.guild_config_collection.replace_one(
                {"_id": config_object.get("_id")}, config_object
            )

        return config_object

    async def can_run(self, ctx, *, call_once=False):
        """Wraps the default can_run check to evaluate bot-admin permission.

        parameters:
            ctx (discord.ext.Context): the context associated with the command
            call_once (bool): True if the check should be retrieved from the call_once attribute
        """
        await self.logger.debug("Checking if command can run")

        extension_name = self.get_command_extension_name(ctx.command)
        if extension_name:
            config = await self.get_context_config(ctx)
            if not extension_name in config.enabled_extensions:
                raise error.ExtensionDisabled

        is_bot_admin = await self.is_bot_admin(ctx)

        cog = getattr(ctx.command, "cog", None)
        if getattr(cog, "ADMIN_ONLY", False) and not is_bot_admin:
            # treat this as a command error to be caught by the dispatcher
            raise commands.MissingPermissions(["bot_admin"])

        if is_bot_admin:
            result = True
        else:
            result = await super().can_run(ctx, call_once=call_once)

        return result

    async def is_bot_admin(self, ctx):
        """Processes command context against admin/owner data.

        Command checks are disabled if the context author is the owner.

        They are also ignored if the author is bot admin in the config.

        parameters:
            ctx (discord.ext.Context): the context associated with the command
        """
        await self.logger.debug("Checking context against bot admins")

        owner = await self.get_owner()
        if getattr(owner, "id", None) == ctx.author.id:
            return True

        if ctx.message.author.id in [
            int(id) for id in self.file_config.main.admins.ids
        ]:
            return True

        role_is_admin = False
        for role in getattr(ctx.message.author, "roles", []):
            if role.name in self.file_config.main.admins.roles:
                role_is_admin = True
                break
        if role_is_admin:
            return True

        return False

    async def get_owner(self):
        """Gets the owner object from the bot application."""
        if not self.owner:
            try:
                await self.logger.debug("Looking up bot owner")
                app_info = await self.application_info()
                self.owner = app_info.owner
            except discord.errors.HTTPException:
                self.owner = None

        return self.owner

    @property
    def startup_time(self):
        """Gets the startup timestamp of the bot."""
        return self.__startup_time

    async def get_log_channel_from_guild(self, guild, key):
        """Gets the log channel ID associated with the given guild.

        This also checks if the channel exists in the correct guild.

        parameters:
            guild (discord.Guild): the guild object to reference
            key (string): the key to use when looking up the channel
        """
        if not guild:
            return None

        config_ = await self.get_context_config(guild=guild)
        channel_id = config_.get(key)

        if not channel_id:
            return None

        if not guild.get_channel(int(channel_id)):
            return None

        return channel_id

    async def slash_command_log(self, interaction):
        """A command to log the call of a slash command

        Args:
            interaction (discord.Interaction): The interaction the slash command generated
        """
        embed = discord.Embed()
        embed.add_field(name="User", value=interaction.user)
        embed.add_field(
            name="Channel", value=getattr(interaction.channel, "name", "DM")
        )
        embed.add_field(name="Server", value=getattr(interaction.guild, "name", "None"))
        embed.add_field(name="Namespace", value=f"{interaction.namespace}")

        log_channel = await self.get_log_channel_from_guild(
            interaction.guild, key="logging_channel"
        )

        sliced_content = interaction.command.qualified_name[:100]
        message = f"Command detected: `/{sliced_content}`"

        await self.logger.info(message, embed=embed, send=True, channel=log_channel)

    async def guild_log(self, guild, key, log_type, message, **kwargs):
        """Wrapper for logging directly to a guild's log channel.

        parameters:
            guild (discord.Guild): the guild object to reference
            key (string): the key to use when looking up the channel
            log_type (string): the log type to use (info, error, warning, etc.)
            message (string): the log message
        """
        log_channel = await self.get_log_channel_from_guild(guild, key)
        await getattr(self.logger, log_type)(message, channel=log_channel, **kwargs)

    async def on_ready(self):
        """Callback for when the bot is finished starting up."""
        self.__startup_time = datetime.datetime.utcnow()
        await self.logger.info("Bot online")
        await self.get_owner()

    async def on_message(self, message):
        """Catches messages and acts appropriately.

        parameters:
            message (discord.Message): the message object
        """
        owner = await self.get_owner()
        if (
            owner
            and isinstance(message.channel, discord.DMChannel)
            and message.author.id != owner.id
            and not message.author.bot
        ):
            attachment_urls = ", ".join(a.url for a in message.attachments)
            content_string = f'"{message.content}"' if message.content else ""
            attachment_string = f"({attachment_urls})" if attachment_urls else ""
            await self.logger.info(
                f"PM from `{message.author}`: {content_string} {attachment_string}",
                send=True,
            )

        await self.process_commands(message)

    async def on_command(self, ctx):
        """
        See: https://discordpy.readthedocs.io/en/latest/ext/commands/api.html#discord.on_command
        """
        config_ = await self.get_context_config(ctx)
        if str(ctx.channel.id) in config_.get("private_channels", []):
            return

        embed = discord.Embed()
        embed.add_field(name="User", value=ctx.author)
        embed.add_field(name="Channel", value=getattr(ctx.channel, "name", "DM"))
        embed.add_field(name="Server", value=getattr(ctx.guild, "name", "None"))

        log_channel = await self.get_log_channel_from_guild(
            ctx.guild, key="logging_channel"
        )

        sliced_content = ctx.message.content[:100]
        message = f"Command detected: {sliced_content}"

        await self.logger.info(
            message, embed=embed, context=ctx, send=True, channel=log_channel
        )

    async def on_error(self, event_method, *_args, **_kwargs):
        """Catches non-command errors and sends them to the error logger for processing.

        parameters:
            event_method (str): the event method name associated with the error (eg. on_message)
        """
        _, exception, _ = sys.exc_info()
        await self.logger.error(
            f"Bot error in {event_method}: {exception}",
            exception=exception,
        )

    async def on_command_error(self, context, exception):
        """Catches command errors and sends them to the error logger for processing.

        parameters:
            context (discord.ext.Context): the context associated with the exception
            exception (Exception): the exception object associated with the error
        """
        if self.extra_events.get("on_command_error", None):
            return
        if hasattr(context.command, "on_error"):
            return
        if context.cog:
            # pylint: disable=protected-access
            if (
                commands.Cog._get_overridden_method(context.cog.cog_command_error)
                is not None
            ):
                return

        message_template = error.COMMAND_ERROR_RESPONSES.get(exception.__class__, "")
        # see if we have mapped this error to no response (None)
        # or if we have added it to the global ignore list of errors
        if message_template is None or exception.__class__ in error.IGNORED_ERRORS:
            return
        # otherwise set it a default error message
        if message_template == "":
            message_template = error.ErrorResponse()

        error_message = message_template.get_message(exception)
<<<<<<< HEAD

        await auxiliary.send_deny_embed(message=error_message, channel=context.channel)

        # Stops execution if dont_print_trace is True
        if hasattr(exception, "dont_print_trace") and exception.dont_print_trace:
            return

=======
>>>>>>> 66fe432a
        log_channel = await self.get_log_channel_from_guild(
            getattr(context, "guild", None), key="logging_channel"
        )

        # 1000 character cap
        if len(error_message) < 1000:
            await auxiliary.send_deny_embed(
                message=error_message, channel=context.channel
            )
            await self.logger.error(
                f"Command error: {exception}",
                exception=exception,
                channel=log_channel,
            )

        else:
            await auxiliary.send_deny_embed(
                message="Command raised an error and the error message too long to send!"
                + f" First 1000 chars:\n{error_message[:1000]}",
                channel=context.channel,
            )
            await self.logger.error(
                "Command raised an error and the error message too long to send!"
                + " See traceback below",
                exception=exception,
                channel=log_channel,
            )

    async def on_connect(self):
        """See: https://discordpy.readthedocs.io/en/latest/api.html#discord.on_connect"""
        await self.logger.info("Connected to Discord")

    async def on_resumed(self):
        """See: https://discordpy.readthedocs.io/en/latest/api.html#discord.on_resumed"""
        await self.logger.info("Resume event")

    async def on_disconnect(self):
        """See: https://discordpy.readthedocs.io/en/latest/api.html#discord.on_disconnect"""
        await self.logger.info("Disconnected from Discord")

    async def on_message_delete(self, message):
        """See: https://discordpy.readthedocs.io/en/latest/api.html#discord.on_message_delete"""
        guild = getattr(message.channel, "guild", None)
        channel_id = getattr(message.channel, "id", None)

        # Ignore ephemeral slash command messages
        if not guild and message.type == discord.MessageType.chat_input_command:
            return

        config_ = await self.get_context_config(guild=guild)
        if str(channel_id) in config_.get("private_channels", []):
            return

        embed = discord.Embed()
        embed.add_field(name="Content", value=message.content[:1024] or "None")
        if len(message.content) > 1024:
            embed.add_field(name="\a", value=message.content[1025:2048])
        if len(message.content) > 2048:
            embed.add_field(name="\a", value=message.content[2049:3072])
        if len(message.content) > 3072:
            embed.add_field(name="\a", value=message.content[3073:4096])
        embed.add_field(name="Author", value=message.author)
        embed.add_field(
            name="Channel",
            value=getattr(message.channel, "name", "DM"),
        )
        embed.add_field(name="Server", value=getattr(guild, "name", "None"))
        embed.set_footer(text=f"Author ID: {message.author.id}")

        log_channel = await self.get_log_channel_from_guild(
            guild, key="guild_events_channel"
        )
        await self.logger.info(
            f"Message with ID {message.id} deleted",
            embed=embed,
            send=True,
            channel=log_channel,
        )

    async def on_bulk_message_delete(self, messages):
        """
        See: https://discordpy.readthedocs.io/en/latest/api.html#discord.on_bulk_message_delete
        """
        guild = getattr(messages[0].channel, "guild", None)
        channel_id = getattr(messages[0].channel, "id", None)

        config_ = await self.get_context_config(guild=guild)
        if str(channel_id) in config_.get("private_channels", []):
            return

        unique_channels = set()
        unique_servers = set()
        for message in messages:
            unique_channels.add(message.channel.name)
            unique_servers.add(
                f"{message.channel.guild.name} ({message.channel.guild.id})"
            )

        embed = discord.Embed()
        embed.add_field(name="Channels", value=",".join(unique_channels))
        embed.add_field(name="Servers", value=",".join(unique_servers))

        log_channel = await self.get_log_channel_from_guild(
            guild, key="guild_events_channel"
        )
        await self.logger.info(
            message=f"{len(messages)} messages bulk deleted!",
            embed=embed,
            send=True,
            channel=log_channel,
        )

    async def on_message_edit(self, before, after):
        """See: https://discordpy.readthedocs.io/en/latest/api.html#discord.on_message_edit"""
        # this seems to spam, not sure why
        if before.content == after.content:
            return

        guild = getattr(before.channel, "guild", None)
        channel_id = getattr(before.channel, "id", None)

        # Ignore ephemeral slash command messages
        if not guild and before.type == discord.MessageType.chat_input_command:
            return

        config_ = await self.get_context_config(guild=guild)
        if str(channel_id) in config_.get("private_channels", []):
            return

        attrs = ["content", "embeds"]
        diff = util.get_object_diff(before, after, attrs)
        embed = discord.Embed()
        embed = util.add_diff_fields(embed, diff)
        embed.add_field(name="Author", value=before.author)
        embed.add_field(name="Channel", value=getattr(before.channel, "name", "DM"))
        embed.add_field(
            name="Server",
            value=guild,
        )
        embed.set_footer(text=f"Author ID: {before.author.id}")

        log_channel = await self.get_log_channel_from_guild(
            guild, key="guild_events_channel"
        )
        await self.logger.info(
            f"Message edit detected on message with ID {before.id}",
            embed=embed,
            send=True,
            channel=log_channel,
        )

    async def on_reaction_add(self, reaction, user):
        """See: https://discordpy.readthedocs.io/en/latest/api.html#discord.on_reaction_add"""
        guild = getattr(reaction.message.channel, "guild", None)
        channel_id = getattr(reaction.message.channel, "id", None)

        if isinstance(reaction.message.channel, discord.DMChannel):
            await self.logger.info(
                f"PM from `{user}`: added {reaction.emoji} reaction \
                    to message {reaction.message.content} in DMs",
                send=True,
            )
            return

        config_ = await self.get_context_config(guild=guild)
        if str(channel_id) in config_.get("private_channels", []):
            return

        embed = discord.Embed()
        embed.add_field(name="Emoji", value=reaction.emoji)
        embed.add_field(name="User", value=user)
        embed.add_field(name="Message", value=reaction.message.content or "None")
        embed.add_field(name="Message Author", value=reaction.message.author)
        embed.add_field(
            name="Channel", value=getattr(reaction.message.channel, "name", "DM")
        )
        embed.add_field(name="Server", value=guild.name)

        log_channel = await self.get_log_channel_from_guild(
            guild, key="guild_events_channel"
        )
        await self.logger.info(
            f"Reaction added to message with ID {reaction.message.id} by user with ID {user.id}",
            embed=embed,
            send=True,
            channel=log_channel,
        )

    async def on_reaction_remove(self, reaction, user):
        """See: https://discordpy.readthedocs.io/en/latest/api.html#discord.on_reaction_remove"""
        guild = getattr(reaction.message.channel, "guild", None)
        channel_id = getattr(reaction.message.channel, "id", None)

        if isinstance(reaction.message.channel, discord.DMChannel):
            await self.logger.info(
                f"PM from `{user}`: removed {reaction.emoji} reaction \
                    to message {reaction.message.content} in DMs",
                send=True,
            )
            return

        config_ = await self.get_context_config(guild=guild)
        if str(channel_id) in config_.get("private_channels", []):
            return

        embed = discord.Embed()
        embed.add_field(name="Emoji", value=reaction.emoji)
        embed.add_field(name="User", value=user)
        embed.add_field(name="Message", value=reaction.message.content or "None")
        embed.add_field(name="Message Author", value=reaction.message.author)
        embed.add_field(
            name="Channel", value=getattr(reaction.message.channel, "name", "DM")
        )
        embed.add_field(name="Server", value=guild.name)

        log_channel = await self.get_log_channel_from_guild(
            guild, key="guild_events_channel"
        )
        await self.logger.info(
            f"Reaction removed from message with ID {reaction.message.id} \
            by user with ID {user.id}",
            embed=embed,
            send=True,
            channel=log_channel,
        )

    async def on_reaction_clear(self, message, reactions):
        """
        See: https://discordpy.readthedocs.io/en/latest/api.html#discord.on_reaction_clear
        """
        guild = getattr(message.channel, "guild", None)
        channel_id = getattr(message.channel, "id", None)

        config_ = await self.get_context_config(guild=guild)
        if str(channel_id) in config_.get("private_channels", []):
            return

        unique_emojis = set()
        for reaction in reactions:
            unique_emojis.add(reaction.emoji)

        embed = discord.Embed()
        embed.add_field(name="Emojis", value=",".join(unique_emojis))
        embed.add_field(name="Message", value=message.content or "None")
        embed.add_field(name="Message Author", value=message.author)
        embed.add_field(name="Channel", value=getattr(message.channel, "name", "DM"))
        embed.add_field(name="Server", value=guild.name)

        log_channel = await self.get_log_channel_from_guild(
            guild, key="guild_events_channel"
        )
        await self.logger.info(
            f"{len(reactions)} cleared from message with ID {message.id}",
            embed=embed,
            send=True,
            channel=log_channel,
        )

    async def on_guild_channel_delete(self, channel):
        """
        See: https://discordpy.readthedocs.io/en/latest/api.html#discord.on_guild_channel_delete
        """
        embed = discord.Embed()
        embed.add_field(name="Channel Name", value=channel.name)
        embed.add_field(name="Server", value=channel.guild.name)

        log_channel = await self.get_log_channel_from_guild(
            channel.guild, key="guild_events_channel"
        )
        await self.logger.info(
            f"Channel with ID {channel.id} deleted in guild with ID {channel.guild.id}",
            embed=embed,
            send=True,
            channel=log_channel,
        )

    async def on_guild_channel_create(self, channel):
        """
        See: https://discordpy.readthedocs.io/en/latest/api.html#discord.on_guild_channel_create
        """
        embed = discord.Embed()
        embed.add_field(name="Channel Name", value=channel.name)
        embed.add_field(name="Server", value=channel.guild.name)
        log_channel = await self.get_log_channel_from_guild(
            getattr(channel, "guild", None), key="guild_events_channel"
        )
        await self.logger.info(
            f"Channel with ID {channel.id} created in guild with ID {channel.guild.id}",
            embed=embed,
            send=True,
            channel=log_channel,
        )

    async def on_guild_channel_update(self, before, after):
        """
        See: https://discordpy.readthedocs.io/en/latest/api.html#discord.on_guild_channel_update
        """
        config_ = await self.get_context_config(guild=before.guild)
        if str(before.id) in config_.get("private_channels", []):
            return

        attrs = [
            "category",
            "changed_roles",
            "name",
            "overwrites",
            "permissions_synced",
            "position",
        ]
        diff = util.get_object_diff(before, after, attrs)

        embed = discord.Embed()
        embed = util.add_diff_fields(embed, diff)
        embed.add_field(name="Channel Name", value=before.name)
        embed.add_field(name="Server", value=before.guild.name)

        log_channel = await self.get_log_channel_from_guild(
            before.guild, key="guild_events_channel"
        )
        await self.logger.info(
            f"Channel with ID {before.id} modified in guild with ID {before.guild.id}",
            embed=embed,
            send=True,
            channel=log_channel,
        )

    async def on_guild_channel_pins_update(self, channel, _last_pin):
        """
        See:
        https://discordpy.readthedocs.io/en/latest/api.html#discord.on_guild_channel_pins_update
        """
        config_ = await self.get_context_config(guild=channel.guild)
        if str(channel.id) in config_.get("private_channels", []):
            return

        embed = discord.Embed()
        embed.add_field(name="Channel Name", value=channel.name)
        embed.add_field(name="Server", value=channel.guild)

        log_channel = await self.get_log_channel_from_guild(
            channel.guild, key="guild_events_channel"
        )
        await self.logger.info(
            f"Channel pins updated in channel with ID {channel.id} \
            in guild with ID {channel.guild.id}",
            embed=embed,
            send=True,
            channel=log_channel,
        )

    async def on_guild_integrations_update(self, guild):
        """
        See:
        https://discordpy.readthedocs.io/en/latest/api.html#discord.on_guild_integrations_update
        """
        embed = discord.Embed()
        embed.add_field(name="Server", value=guild)
        log_channel = await self.get_log_channel_from_guild(
            guild, key="guild_events_channel"
        )
        await self.logger.info(
            f"Integrations updated in guild with ID {guild.id}",
            embed=embed,
            send=True,
            channel=log_channel,
        )

    async def on_webhooks_update(self, channel):
        """See: https://discordpy.readthedocs.io/en/latest/api.html#discord.on_webhooks_update"""
        config_ = await self.get_context_config(guild=channel.guild)
        if str(channel.id) in config_.get("private_channels", []):
            return

        embed = discord.Embed()
        embed.add_field(name="Channel", value=channel.name)
        embed.add_field(name="Server", value=channel.guild)

        log_channel = await self.get_log_channel_from_guild(
            channel.guild, key="guild_events_channel"
        )
        await self.logger.info(
            f"Webooks updated for channel with ID {channel.id} in guild with ID {channel.guild.id}",
            embed=embed,
            send=True,
            channel=log_channel,
        )

    async def on_member_join(self, member):
        """See: https://discordpy.readthedocs.io/en/latest/api.html#discord.on_member_join"""
        embed = discord.Embed()
        embed.add_field(name="Member", value=member)
        embed.add_field(name="Server", value=member.guild.name)
        log_channel = await self.get_log_channel_from_guild(
            getattr(member, "guild", None), key="member_events_channel"
        )
        await self.logger.info(
            f"Member with ID {member.id} has joined guild with ID {member.guild.id}",
            embed=embed,
            send=True,
            channel=log_channel,
        )

    async def on_member_update(self, before, after):
        """See: https://discordpy.readthedocs.io/en/latest/api.html#discord.on_member_update"""
        changed_role = set(before.roles) ^ set(after.roles)
        if changed_role:
            if len(before.roles) < len(after.roles):
                embed = discord.Embed()
                embed.add_field(name="Roles added", value=next(iter(changed_role)))
                embed.add_field(name="Server", value=before.guild.name)
            else:
                embed = discord.Embed()
                embed.add_field(name="Roles lost", value=next(iter(changed_role)))
                embed.add_field(name="Server", value=before.guild.name)

            log_channel = await self.get_log_channel_from_guild(
                getattr(before, "guild", None), key="member_events_channel"
            )

            await self.logger.info(
                f"Member with ID {before.id} has changed status in guild with ID {before.guild.id}",
                embed=embed,
                send=True,
                channel=log_channel,
            )

    async def on_member_remove(self, member):
        """See: https://discordpy.readthedocs.io/en/latest/api.html#discord.on_member_remove"""
        embed = discord.Embed()
        embed.add_field(name="Member", value=member)
        embed.add_field(name="Server", value=member.guild.name)
        log_channel = await self.get_log_channel_from_guild(
            getattr(member, "guild", None), key="member_events_channel"
        )
        await self.logger.info(
            f"Member with ID {member.id} has left guild with ID {member.guild.id}",
            embed=embed,
            send=True,
            channel=log_channel,
        )

    async def on_guild_remove(self, guild):
        """See: https://discordpy.readthedocs.io/en/latest/api.html#discord.on_guild_remove"""
        embed = discord.Embed()
        embed.add_field(name="Server", value=guild.name)
        log_channel = await self.get_log_channel_from_guild(
            guild, key="guild_events_channel"
        )
        await self.logger.info(
            f"Left guild with ID {guild.id}",
            embed=embed,
            send=True,
            channel=log_channel,
        )

    async def on_guild_join(self, guild):
        """Configures a new guild upon joining.

        parameters:
            guild (discord.Guild): the guild that was joined
        """
        embed = discord.Embed()
        embed.add_field(name="Server", value=guild.name)

        log_channel = await self.get_log_channel_from_guild(
            guild, key="guild_events_channel"
        )
        await self.logger.info(
            f"Joined guild with ID {guild.id}",
            embed=embed,
            send=True,
            channel=log_channel,
        )

    async def on_guild_update(self, before, after):
        """
        See: https://discordpy.readthedocs.io/en/latest/api.html#discord.on_guild_update
        """
        diff = util.get_object_diff(
            before,
            after,
            [
                "banner",
                "banner_url",
                "bitrate_limit",
                "categories",
                "default_role",
                "description",
                "discovery_splash",
                "discovery_splash_url",
                "emoji_limit",
                "emojis",
                "explicit_content_filter",
                "features",
                "icon",
                "icon_url",
                "name",
                "owner",
                "region",
                "roles",
                "rules_channel",
                "verification_level",
            ],
        )

        embed = discord.Embed()
        embed = util.add_diff_fields(embed, diff)
        embed.add_field(name="Server", value=before.name)

        log_channel = await self.get_log_channel_from_guild(
            before, key="guild_events_channel"
        )
        await self.logger.info(
            f"Guild with ID {before.id} updated",
            embed=embed,
            send=True,
            channel=log_channel,
        )

    async def on_guild_role_create(self, role):
        """See: https://discordpy.readthedocs.io/en/latest/api.html#discord.on_guild_role_create"""
        embed = discord.Embed()
        embed.add_field(name="Server", value=role.guild.name)
        log_channel = await self.get_log_channel_from_guild(
            role.guild, key="guild_events_channel"
        )
        await self.logger.info(
            f"New role with name {role.name} added to guild with ID {role.guild.id}",
            embed=embed,
            send=True,
            channel=log_channel,
        )

    async def on_guild_role_delete(self, role):
        """See: https://discordpy.readthedocs.io/en/latest/api.html#discord.on_guild_role_delete"""
        embed = discord.Embed()
        embed.add_field(name="Server", value=role.guild.name)
        log_channel = await self.get_log_channel_from_guild(
            role.guild, key="guild_events_channel"
        )
        await self.logger.info(
            f"Role with name {role.name} deleted from guild with ID {role.guild.id}",
            embed=embed,
            send=True,
            channel=log_channel,
        )

    async def on_guild_role_update(self, before, after):
        """See: https://discordpy.readthedocs.io/en/latest/api.html#discord.on_guild_role_update"""
        attrs = ["color", "mentionable", "name", "permissions", "position", "tags"]
        diff = util.get_object_diff(before, after, attrs)

        embed = discord.Embed()
        embed = util.add_diff_fields(embed, diff)
        embed.add_field(name="Server", value=before.name)

        log_channel = await self.get_log_channel_from_guild(
            before.guild, key="guild_events_channel"
        )
        await self.logger.info(
            f"Role with name {before.name} updated in guild with ID {before.guild.id}",
            embed=embed,
            send=True,
            channel=log_channel,
        )

    async def on_guild_emojis_update(self, guild, before, _):
        """
        See: https://discordpy.readthedocs.io/en/latest/api.html#discord.on_guild_emojis_update
        """
        embed = discord.Embed()
        embed.add_field(name="Server", value=before.name)

        log_channel = await self.get_log_channel_from_guild(
            guild, key="guild_events_channel"
        )
        await self.logger.info(
            f"Emojis updated in guild with ID {guild.id}",
            embed=embed,
            send=True,
            channel=log_channel,
        )

    async def on_member_ban(self, guild, user):
        """See: https://discordpy.readthedocs.io/en/latest/api.html#discord.on_member_ban"""
        embed = discord.Embed()
        embed.add_field(name="User", value=user)
        embed.add_field(name="Server", value=guild.name)

        log_channel = await self.get_log_channel_from_guild(
            guild, key="member_events_channel"
        )
        await self.logger.info(
            f"User with ID {user.id} banned from guild with ID {guild.id}",
            embed=embed,
            send=True,
            channel=log_channel,
        )

    async def on_member_unban(self, guild, user):
        """See: https://discordpy.readthedocs.io/en/latest/api.html#discord.on_member_unban"""
        embed = discord.Embed()
        embed.add_field(name="User", value=user)
        embed.add_field(name="Server", value=guild.name)

        log_channel = await self.get_log_channel_from_guild(
            guild, key="member_events_channel"
        )
        await self.logger.info(
            f"User with ID {user.id} unbanned from guild with ID {guild.id}",
            embed=embed,
            send=True,
            channel=log_channel,
        )<|MERGE_RESOLUTION|>--- conflicted
+++ resolved
@@ -420,16 +420,7 @@
             message_template = error.ErrorResponse()
 
         error_message = message_template.get_message(exception)
-<<<<<<< HEAD
-
-        await auxiliary.send_deny_embed(message=error_message, channel=context.channel)
-
-        # Stops execution if dont_print_trace is True
-        if hasattr(exception, "dont_print_trace") and exception.dont_print_trace:
-            return
-
-=======
->>>>>>> 66fe432a
+
         log_channel = await self.get_log_channel_from_guild(
             getattr(context, "guild", None), key="logging_channel"
         )
@@ -439,6 +430,11 @@
             await auxiliary.send_deny_embed(
                 message=error_message, channel=context.channel
             )
+            
+            # Stops execution if dont_print_trace is True
+            if hasattr(exception, "dont_print_trace") and exception.dont_print_trace:
+                return
+            
             await self.logger.error(
                 f"Command error: {exception}",
                 exception=exception,
@@ -451,6 +447,11 @@
                 + f" First 1000 chars:\n{error_message[:1000]}",
                 channel=context.channel,
             )
+            
+            # Stops execution if dont_print_trace is True
+            if hasattr(exception, "dont_print_trace") and exception.dont_print_trace:
+                return
+         
             await self.logger.error(
                 "Command raised an error and the error message too long to send!"
                 + " See traceback below",
