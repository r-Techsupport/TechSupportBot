--- conflicted
+++ resolved
@@ -1,49 +1,13 @@
 """Module for defining custom contexts.
 """
 
-<<<<<<< HEAD
-
 import discord
 from base import auxiliary
-=======
-import embeds
->>>>>>> d872988c
 from discord.ext import commands
 
 
 class Context(commands.Context):
     """Custom context object to provide more functionality."""
-
-<<<<<<< HEAD
-    CONFIRM_YES_EMOJI = "✅"
-    CONFIRM_NO_EMOJI = "❌"
-=======
-    def construct_mention_string(self, targets):
-        """Builds a string of mentions from a list of users.
-
-        parameters:
-            targets ([]discord.User): the list of users to mention
-        """
-        constructed = set()
-
-        # construct mention string
-        user_mentions = ""
-        for index, target in enumerate(targets):
-            mid = getattr(target, "id", 0)
-            if mid in constructed:
-                continue
-
-            mention = getattr(target, "mention", None)
-            if not mention:
-                continue
-
-            constructed.add(mid)
-
-            spacer = " " if (index != len(targets) - 1) else ""
-            user_mentions += mention + spacer
-
-        return user_mentions
->>>>>>> d872988c
 
     async def send(self, *args, **kwargs):
         """Wraps the parent send with a targets argument to allow mentioning.
@@ -67,84 +31,4 @@
             kwargs["content"] = f"{mention_string} {provided_content}"
 
         message = await super().send(*args, **kwargs)
-        return message
-
-<<<<<<< HEAD
-    async def confirm(self, message, timeout=60, delete_after=True, bypass=None):
-        """Waits on a confirm reaction from a given user.
-
-        parameters:
-            message (str): the message content to which the user reacts
-            timeout (int): the number of seconds before timing out
-            delete_after (bool): True if the confirmation message should be deleted
-            bypass (list[discord.Role]): the list of roles able to confirm (empty by default)
-        """
-        if bypass is None:
-            bypass = []
-
-        embed = discord.Embed(title="Please confirm!", description=message)
-        embed.color = discord.Color.green()
-
-        message = await self.send(embed=embed)
-        await message.add_reaction(self.CONFIRM_YES_EMOJI)
-        await message.add_reaction(self.CONFIRM_NO_EMOJI)
-
-        result = False
-        while True:
-            try:
-                reaction, user = await self.bot.wait_for(
-                    "reaction_add",
-                    timeout=timeout,
-                    check=lambda r, u: not bool(u.bot) and r.message.id == message.id,
-                )
-            except Exception:
-                break
-
-            member = self.guild.get_member(user.id)
-            if not member:
-                pass
-
-            elif user.id != self.author.id and not any(
-                role in getattr(member, "roles", []) for role in bypass
-            ):
-                pass
-
-            elif str(reaction) == self.CONFIRM_YES_EMOJI:
-                result = True
-                break
-
-            elif str(reaction) == self.CONFIRM_NO_EMOJI:
-                break
-
-            try:
-                await reaction.remove(user)
-            except discord.Forbidden:
-                pass
-
-        if delete_after:
-            await message.delete()
-
-        return result
-=======
-    async def send_confirm_embed(self, content, targets=None):
-        """Sends a confirmation embed.
-
-        parameters:
-            content (str): the base confirmation message
-            targets ([]discord.User): the list of users to mention
-        """
-        embed = embeds.ConfirmEmbed(message=content)
-        message = await self.send(embed=embed, targets=targets or [])
-        return message
-
-    async def send_deny_embed(self, content, targets=None):
-        """Sends a deny embed.
-
-        parameters:
-            content (str): the base confirmation message
-            targets ([]discord.User): the list of users to mention
-        """
-        embed = embeds.DenyEmbed(message=content)
-        message = await self.send(embed=embed, targets=targets or [])
-        return message
->>>>>>> d872988c
+        return message