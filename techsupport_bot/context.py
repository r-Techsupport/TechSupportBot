--- conflicted
+++ resolved
@@ -85,102 +85,7 @@
         message = await self.send(embed=embed, targets=targets or [])
         return message
 
-<<<<<<< HEAD
-    async def paginate(self, pages, timeout=300):
-        """Paginates a set of embed objects for users to sort through
-
-        parameters:
-            pages (Union[discord.Embed, str][]): the pages (or URLs to render them) to paginate
-            timeout (int) (seconds): the time to wait before exiting the reaction listener
-        """
-        # limit large outputs
-        pages = pages[:20]
-
-        for index, embed in enumerate(pages):
-            if isinstance(embed, discord.Embed):
-                embed.set_footer(text=f"Page {index+1} of {len(pages)}")
-
-        index = 0
-        get_args = lambda index: {
-            "content": pages[index]
-            if not isinstance(pages[index], discord.Embed)
-            else None,
-            "embed": pages[index] if isinstance(pages[index], discord.Embed) else None,
-        }
-
-        message = await self.send(**get_args(index))
-
-        if isinstance(self.channel, discord.DMChannel):
-            return
-
-        start_time = datetime.datetime.now()
-
-        for unicode_reaction in [
-            self.PAGINATE_LEFT_EMOJI,
-            self.PAGINATE_RIGHT_EMOJI,
-            self.PAGINATE_STOP_EMOJI,
-            self.PAGINATE_DELETE_EMOJI,
-        ]:
-            await message.add_reaction(unicode_reaction)
-
-        while True:
-            if (datetime.datetime.now() - start_time).seconds > timeout:
-                break
-
-            try:
-                reaction, user = await self.bot.wait_for(
-                    "reaction_add",
-                    timeout=timeout,
-                    check=lambda r, u: not bool(u.bot) and r.message.id == message.id,
-                )
-            # this seems to raise an odd timeout error, for now just catch-all
-            except Exception:
-                break
-
-            if user.id != self.author.id:
-                # this is checked first so it can pass to the deletion
-                pass
-
-            # move forward
-            elif str(reaction) == self.PAGINATE_RIGHT_EMOJI and index < len(pages) - 1:
-                index += 1
-                await message.edit(**get_args(index))
-
-            # move backward
-            elif str(reaction) == self.PAGINATE_LEFT_EMOJI and index > 0:
-                index -= 1
-                await message.edit(**get_args(index))
-
-            # stop pagination
-            elif str(reaction) == self.PAGINATE_STOP_EMOJI:
-                break
-
-            # delete embed
-            elif str(reaction) == self.PAGINATE_DELETE_EMOJI:
-                await message.delete()
-                break
-
-            try:
-                await reaction.remove(user)
-            except discord.Forbidden:
-                pass
-
-        try:
-            await message.clear_reactions()
-        except discord.NotFound:
-            pass
-
-    def task_paginate(self, *args, **kwargs):
-        """Creates a pagination task from the given args.
-
-        This is useful if you want your command to finish executing when pagination starts.
-        """
-        asyncio.create_task(self.paginate(*args, **kwargs))
-
-    async def confirm(self, message, timeout=60, delete_after=False, bypass=None):
-=======
     async def confirm(self, message, timeout=60, delete_after=True, bypass=None):
->>>>>>> ba561e34
         """Waits on a confirm reaction from a given user.
 
         parameters:
