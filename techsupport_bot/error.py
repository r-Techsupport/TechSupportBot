--- conflicted
+++ resolved
@@ -26,7 +26,6 @@
         self.dont_print_trace = False
 
 
-<<<<<<< HEAD
 class HTTPRateLimit(commands.errors.CommandError):
     """An API call is on rate limit"""
 
@@ -34,9 +33,6 @@
         self.wait = wait
 
 
-# pylint: disable=too-few-public-methods
-=======
->>>>>>> 83723168
 class ErrorResponse:
     """Object for generating a custom error message from an exception.
 
