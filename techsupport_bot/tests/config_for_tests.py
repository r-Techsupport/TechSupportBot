--- conflicted
+++ resolved
@@ -14,11 +14,8 @@
 from hypothesis.strategies import composite, integers, text
 
 from .helpers import (
-<<<<<<< HEAD
     MockAsset,
-=======
     MockAttachment,
->>>>>>> ee8b77fd
     MockBot,
     MockChannel,
     MockContext,
