"""
This is a file to test the extensions/emoji.py file
This contains 14 tests
"""


from unittest.mock import AsyncMock, MagicMock

import pytest
from base import auxiliary

from . import config_for_tests


class Test_EmojiFromChar:
    """A class to test the emoji_from_char method"""

    def test_lowercase_letter(self):
        """A test to ensure that a lowercase letter returns correctly"""
        # Step 1 - Setup env
        discord_env = config_for_tests.FakeDiscordEnv()

        # Step 2 - Call the function
        char = discord_env.emoji.emoji_from_char("a")

        # Step 3 - Assert that everything works
        assert char == "🇦"

    def test_uppercase_letter(self):
        """A test to ensure that a uppsercase letter returns correctly"""
        # Step 1 - Setup env
        discord_env = config_for_tests.FakeDiscordEnv()

        # Step 2 - Call the function
        char = discord_env.emoji.emoji_from_char("A")

        # Step 3 - Assert that everything works
        assert char == "🇦"

    def test_number(self):
        """A test to ensure that a number returns correctly"""
        # Step 1 - Setup env
        discord_env = config_for_tests.FakeDiscordEnv()

        # Step 2 - Call the function
        char = discord_env.emoji.emoji_from_char("1")

        # Step 3 - Assert that everything works
        assert char == "1️⃣"

    def test_question_mark(self):
        """A test to ensure that a uppsercase letter returns correctly"""
        # Step 1 - Setup env
        discord_env = config_for_tests.FakeDiscordEnv()

        # Step 2 - Call the function
        char = discord_env.emoji.emoji_from_char("?")

        # Step 3 - Assert that everything works
        assert char == "❓"

    def test_invalid(self):
        """A test to ensure that a uppsercase letter returns correctly"""
        # Step 1 - Setup env
        discord_env = config_for_tests.FakeDiscordEnv()

        # Step 2 - Call the function
        char = discord_env.emoji.emoji_from_char("]")

        # Step 3 - Assert that everything works
        assert char is None


class Test_CheckIfAllUnique:
    """A class to test the check_if_all_unique method"""

    def test_unique(self):
        """Test to ensure that a unique string is detected"""
        # Step 1 - Setup env
        discord_env = config_for_tests.FakeDiscordEnv()

        # Step 2 - Call the function
        response = discord_env.emoji.check_if_all_unique("abcde")

        # Step 3 - Assert that everything works
        assert response

    def test_non_unique(self):
        """Test to ensure that a non-unique string is detected"""
        # Step 1 - Setup env
        discord_env = config_for_tests.FakeDiscordEnv()

        # Step 2 - Call the function
        response = discord_env.emoji.check_if_all_unique("abcade")

        # Step 3 - Assert that everything works
        assert not response


class Test_GenerateEmojiString:
    """A class to test the generate_emoji_string method"""

    def test_only_emoji(self):
        """Test to ensure that only_emoji works when true"""
        # Step 1 - Setup env
        discord_env = config_for_tests.FakeDiscordEnv()

        # Step 2 - Call the function
        response = discord_env.emoji.generate_emoji_string("abcd!@#$1234", True)

        # Step 3 - Assert that everything works
        assert len(response) == 9
        assert response == ["🇦", "🇧", "🇨", "🇩", "❗", "1️⃣", "2️⃣", "3️⃣", "4️⃣"]

    def test_non_emoji(self):
        """Test to ensure that only_emoji works when false"""
        # Step 1 - Setup env
        discord_env = config_for_tests.FakeDiscordEnv()

        # Step 2 - Call the function
        response = discord_env.emoji.generate_emoji_string("abcd!@#$1234", False)

        # Step 3 - Assert that everything works
        assert len(response) == 12
        assert response == [
            "🇦",
            "🇧",
            "🇨",
            "🇩",
            "❗",
            "@",
            "#",
            "$",
            "1️⃣",
            "2️⃣",
            "3️⃣",
            "4️⃣",
        ]


class Test_EmojiCommands:
    """A class to test the emoji_commands method"""

    @pytest.mark.asyncio
    async def test_empty_string(self):
        """Test to ensure that an error is thrown on a empty response"""
        # Step 1 - Setup env
        discord_env = config_for_tests.FakeDiscordEnv()
        discord_env.emoji.generate_emoji_string = MagicMock(return_value=[])
        auxiliary.send_deny_embed = AsyncMock()

        # Step 2 - Call the function
        await discord_env.emoji.emoji_commands(discord_env.context, "abcde", False)

<<<<<<< HEAD
        auxiliary.send_deny_embed.assert_called_once_with(
            message="I can't get any emoji letters from your message!",
            channel=discord_env.channel,
=======
        # Step 3 - Assert that everything works
        discord_env.context.send_deny_embed.assert_called_once_with(
            "I can't get any emoji letters from your message!"
>>>>>>> d872988c
        )

    @pytest.mark.asyncio
    async def test_find_no_message(self):
        """Test to ensure that if no message could be found, an error will occur"""
        # Step 1 - Setup env
        discord_env = config_for_tests.FakeDiscordEnv()
        discord_env.emoji.generate_emoji_string = MagicMock(return_value=["1"])
        auxiliary.search_channel_for_message = AsyncMock(return_value=None)
<<<<<<< HEAD

        auxiliary.send_deny_embed = AsyncMock()
=======
        discord_env.context.send_deny_embed = AsyncMock()
>>>>>>> d872988c

        # Step 2 - Call the function
        await discord_env.emoji.emoji_commands(
            discord_env.context, "abcde", False, "Fake discord user"
        )

<<<<<<< HEAD
        auxiliary.send_deny_embed.assert_called_once_with(
            message="No valid messages found to react to!", channel=discord_env.channel
=======
        # Step 3 - Assert that everything works
        discord_env.context.send_deny_embed.assert_called_once_with(
            "No valid messages found to react to!"
>>>>>>> d872988c
        )

    @pytest.mark.asyncio
    async def test_unique_error(self):
        """Test to ensure that if the string is not unique, an error will occur"""
        # Step 1 - Setup env
        discord_env = config_for_tests.FakeDiscordEnv()
        discord_env.emoji.generate_emoji_string = MagicMock(return_value=["1"])
        discord_env.emoji.check_if_all_unique = MagicMock(return_value=False)
<<<<<<< HEAD

        auxiliary.send_deny_embed = AsyncMock()
=======
        discord_env.context.send_deny_embed = AsyncMock()
>>>>>>> d872988c

        # Step 2 - Call the function
        await discord_env.emoji.emoji_commands(discord_env.context, "abcde", True)

<<<<<<< HEAD
        auxiliary.send_deny_embed.assert_called_once_with(
            message="Invalid message! Make sure there are no repeat characters!",
            channel=discord_env.channel,
=======
        # Step 3 - Assert that everything works
        discord_env.context.send_deny_embed.assert_called_once_with(
            "Invalid message! Make sure there are no repeat characters!"
>>>>>>> d872988c
        )

    @pytest.mark.asyncio
    async def test_confirm_with_proper_call(self):
        """Test that send_confirm_embed is being called with the proper string"""
        # Step 1 - Setup env
        discord_env = config_for_tests.FakeDiscordEnv()
        discord_env.emoji.generate_emoji_string = MagicMock(return_value=["1", "2"])
<<<<<<< HEAD

        auxiliary.send_confirm_embed = AsyncMock()
=======
        discord_env.context.send_confirm_embed = AsyncMock()
>>>>>>> d872988c

        # Step 2 - Call the function
        await discord_env.emoji.emoji_commands(discord_env.context, "abcde", False)

<<<<<<< HEAD
        auxiliary.send_confirm_embed.assert_called_once_with(
            message="1 2", channel=discord_env.channel
        )
=======
        # Step 3 - Assert that everything works
        discord_env.context.send_confirm_embed.assert_called_once_with("1 2")
>>>>>>> d872988c

    @pytest.mark.asyncio
    async def test_proper_reactions(self):
        """Test that send_confirm_embed is being called with the proper string"""
        # Step 1 - Setup env
        discord_env = config_for_tests.FakeDiscordEnv()
        discord_env.emoji.generate_emoji_string = MagicMock(return_value=["1", "2"])
        auxiliary.search_channel_for_message = AsyncMock(
            return_value=discord_env.message_person1_noprefix_1
        )
        auxiliary.add_list_of_reactions = AsyncMock()

        # Step 2 - Call the function
        await discord_env.emoji.emoji_commands(
            discord_env.context, "abcde", True, "Fake discord user"
        )

        # Step 3 - Assert that everything works
        auxiliary.add_list_of_reactions.assert_called_once_with(
            message=discord_env.message_person1_noprefix_1, reactions=["1", "2"]
        )<|MERGE_RESOLUTION|>--- conflicted
+++ resolved
@@ -152,15 +152,10 @@
         # Step 2 - Call the function
         await discord_env.emoji.emoji_commands(discord_env.context, "abcde", False)
 
-<<<<<<< HEAD
+        # Step 3 - Assert that everything works
         auxiliary.send_deny_embed.assert_called_once_with(
             message="I can't get any emoji letters from your message!",
             channel=discord_env.channel,
-=======
-        # Step 3 - Assert that everything works
-        discord_env.context.send_deny_embed.assert_called_once_with(
-            "I can't get any emoji letters from your message!"
->>>>>>> d872988c
         )
 
     @pytest.mark.asyncio
@@ -170,26 +165,16 @@
         discord_env = config_for_tests.FakeDiscordEnv()
         discord_env.emoji.generate_emoji_string = MagicMock(return_value=["1"])
         auxiliary.search_channel_for_message = AsyncMock(return_value=None)
-<<<<<<< HEAD
-
         auxiliary.send_deny_embed = AsyncMock()
-=======
-        discord_env.context.send_deny_embed = AsyncMock()
->>>>>>> d872988c
 
         # Step 2 - Call the function
         await discord_env.emoji.emoji_commands(
             discord_env.context, "abcde", False, "Fake discord user"
         )
 
-<<<<<<< HEAD
+        # Step 3 - Assert that everything works
         auxiliary.send_deny_embed.assert_called_once_with(
             message="No valid messages found to react to!", channel=discord_env.channel
-=======
-        # Step 3 - Assert that everything works
-        discord_env.context.send_deny_embed.assert_called_once_with(
-            "No valid messages found to react to!"
->>>>>>> d872988c
         )
 
     @pytest.mark.asyncio
@@ -199,25 +184,15 @@
         discord_env = config_for_tests.FakeDiscordEnv()
         discord_env.emoji.generate_emoji_string = MagicMock(return_value=["1"])
         discord_env.emoji.check_if_all_unique = MagicMock(return_value=False)
-<<<<<<< HEAD
-
         auxiliary.send_deny_embed = AsyncMock()
-=======
-        discord_env.context.send_deny_embed = AsyncMock()
->>>>>>> d872988c
 
         # Step 2 - Call the function
         await discord_env.emoji.emoji_commands(discord_env.context, "abcde", True)
 
-<<<<<<< HEAD
+        # Step 3 - Assert that everything works
         auxiliary.send_deny_embed.assert_called_once_with(
             message="Invalid message! Make sure there are no repeat characters!",
             channel=discord_env.channel,
-=======
-        # Step 3 - Assert that everything works
-        discord_env.context.send_deny_embed.assert_called_once_with(
-            "Invalid message! Make sure there are no repeat characters!"
->>>>>>> d872988c
         )
 
     @pytest.mark.asyncio
@@ -226,24 +201,15 @@
         # Step 1 - Setup env
         discord_env = config_for_tests.FakeDiscordEnv()
         discord_env.emoji.generate_emoji_string = MagicMock(return_value=["1", "2"])
-<<<<<<< HEAD
-
         auxiliary.send_confirm_embed = AsyncMock()
-=======
-        discord_env.context.send_confirm_embed = AsyncMock()
->>>>>>> d872988c
 
         # Step 2 - Call the function
         await discord_env.emoji.emoji_commands(discord_env.context, "abcde", False)
 
-<<<<<<< HEAD
+        # Step 3 - Assert that everything works
         auxiliary.send_confirm_embed.assert_called_once_with(
             message="1 2", channel=discord_env.channel
         )
-=======
-        # Step 3 - Assert that everything works
-        discord_env.context.send_confirm_embed.assert_called_once_with("1 2")
->>>>>>> d872988c
 
     @pytest.mark.asyncio
     async def test_proper_reactions(self):
