"""
This is a file to test the extensions/htd.py file
This contains 46 tests
"""

from __future__ import annotations

from typing import Self

import pytest
from commands import htd
<<<<<<< HEAD
from core import auxiliary
from discord.ext import commands
from tests import config_for_tests, helpers


def setup_local_extension(bot: helpers.MockBot = None):
    """A simple function to setup an instance of the htd extension

    Args:
        bot (helpers.MockBot, optional): A fake bot object. Should be used if using a
            fake_discord_env in the test. Defaults to None.

    Returns:
        HTD: The instance of the htd class
    """
    with patch("asyncio.create_task", return_value=None):
        return htd.Htd(bot)
=======
>>>>>>> 6bfcfbeb


class Test_SplitNicely:
    """A set of tests to test split_nicely"""

    def test_single_number(self: Self) -> None:
        """A test to ensure that when just a single number is passed,
        only a single entry is returned"""

        # Step 2 - Call the function
        output = htd.split_nicely("5")

        # Step 3 - Assert that everything works
        assert output == ["5"]

    def test_simple_equation(self: Self) -> None:
        """A test to ensure that equations are split properly"""

        # Step 2 - Call the function
        output = htd.split_nicely("5+5")

        # Step 3 - Assert that everything works
        assert output == ["5", "+", "5"]

    def test_negative(self: Self) -> None:
        """A test to ensure that negatives are handled properly"""

        # Step 2 - Call the function
        output = htd.split_nicely("-2")

        # Step 3 - Assert that everything works
        assert output == ["-2"]

    def test_double_minus(self: Self) -> None:
        """A test to ensure that 2 minus signs in a row are handled properly"""

        # Step 2 - Call the function
        output = htd.split_nicely("5--8")

        # Step 3 - Assert that everything works
        assert output == ["5", "-", "-8"]

    def test_every_operator(self: Self) -> None:
        """A test to ensure that every operator is recognized"""

        # Step 2 - Call the function
        output = htd.split_nicely("1+2-3*4/5")

        # Step 3 - Assert that everything works
        assert output == ["1", "+", "2", "-", "3", "*", "4", "/", "5"]

    def test_long_number(self: Self) -> None:
        """A test to ensure that long numbers are added correctly"""

        # Step 2 - Call the function
        output = htd.split_nicely("3276856238658273658724658247658245")

        # Step 3 - Assert that everything works
        assert output == ["3276856238658273658724658247658245"]


class Test_ConvertToInt:
    """Tests for convert_value_to_integer"""

    def test_simple_hexadecimal(self: Self) -> None:
        """Test that a simple hex value is properly converted"""

        # Step 2 - Call the function
        output = htd.convert_value_to_integer("0x5")

        # Step 3 - Assert that everything works
        assert output == 5

    def test_complex_hexadecimal(self: Self) -> None:
        """Test that a complex hex value is properly converted"""

        # Step 2 - Call the function
        output = htd.convert_value_to_integer("0xFBA34")

        # Step 3 - Assert that everything works
        assert output == 1030708

    def test_simple_binary(self: Self) -> None:
        """Test that a simple binary value is properly converted"""

        # Step 2 - Call the function
        output = htd.convert_value_to_integer("0b1")

        # Step 3 - Assert that everything works
        assert output == 1

    def test_complex_binary(self: Self) -> None:
        """Test that a complex binary value is properly converted"""

        # Step 2 - Call the function
        output = htd.convert_value_to_integer("0b10101010100110")

        # Step 3 - Assert that everything works
        assert output == 10918

    def test_simple_decimal(self: Self) -> None:
        """Test that a simple deciaml value is properly converted"""

        # Step 2 - Call the function
        output = htd.convert_value_to_integer("8")

        # Step 3 - Assert that everything works
        assert output == 8

    def test_complex_decimal(self: Self) -> None:
        """Test that a complex deciaml value is properly converted"""

        # Step 2 - Call the function
        output = htd.convert_value_to_integer("58934275971834685")

        # Step 3 - Assert that everything works
        assert output == 58934275971834685

    def test_float_handling(self: Self) -> None:
        """Test that a float is turned into an integer"""

        # Step 2 - Call the function
        output = htd.convert_value_to_integer("1.2")

        # Step 3 - Assert that everything works
        assert output == 1


class Test_PerformOperator:
    """Tests to test perform_op_on_list"""

    def test_single_integer(self: Self) -> None:
        """A test to ensure that a single integer input is not modified"""

        # Step 2 - Call the function
        output = htd.perform_op_on_list([1])

        # Step 3 - Assert that everything works
        assert output == 1

    def test_single_operator(self: Self) -> None:
        """A test to ensure that operations work as expected"""

        # Step 2 - Call the function
        output = htd.perform_op_on_list([3, "+", 4])

        # Step 3 - Assert that everything works
        assert output == 7

    def test_multiple_operator(self: Self) -> None:
        """A test to ensure that multiple operators work"""

        # Step 2 - Call the function
        output = htd.perform_op_on_list([3, "+", 4, "-", 5])

        # Step 3 - Assert that everything works
        assert output == 2

    def test_all_operator(self: Self) -> None:
        """A test to ensure that all operators work"""

        # Step 2 - Call the function
        output = htd.perform_op_on_list([3, "+", 4, "-", 5, "*", 6, "/", 2])

        # Step 3 - Assert that everything works
        assert output == 6

    def test_negative_number(self: Self) -> None:
        """A test to ensure that negative numbers work"""

        # Step 2 - Call the function
        output = htd.perform_op_on_list([-3, "+", 4])

        # Step 3 - Assert that everything works
        assert output == 1


class Test_CleanInput:
    """A set of tests to test clean_input"""

    def test_replacing_hex(self: Self) -> None:
        """A test to ensure that # is replaced with 0x"""

        # Step 2 - Call the function
        output = htd.clean_input("#124")

        # Step 3 - Assert that everything works
        assert output == "0x124"

    def test_stripping_spaces(self: Self) -> None:
        """A test to ensure that spaces are removed from the string"""

        # Step 2 - Call the function
        output = htd.clean_input("5                  +                      5")

        # Step 3 - Assert that everything works
        assert output == "5+5"

    def test_stripping_quotes(self: Self) -> None:
        """A test to ensure that quotes are removed from the string"""

        # Step 2 - Call the function
        output = htd.clean_input("\"5'")

        # Step 3 - Assert that everything works
        assert output == "5"


class Test_ConvertList:
    """Tests to test convert_list_to_ints"""

    def test_single_int(self: Self) -> None:
        """A test to ensure that just a single int is correctly converted"""

        # Step 2 - Call the function
        output = htd.convert_list_to_ints(["5"])

        # Step 3 - Assert that everything works
        assert output == [5]

    def test_equations(self: Self) -> None:
        """A test to ensure that just a single int is correctly converted"""

        # Step 2 - Call the function
        output = htd.convert_list_to_ints(["5", "+", "5"])

        # Step 3 - Assert that everything works
        assert output == [5, "+", 5]


class Test_IntToHex:
    """Tests to test integer_to_hexadecimal"""

    def test_simple_hex(self: Self) -> None:
        """This tests to ensure that a basic hex conversion works"""

        # Step 2 - Call the function
        output = htd.integer_to_hexadecimal(16)

        # Step 3 - Assert that everything works
        assert output == "0x10"

    def test_complex_hex(self: Self) -> None:
        """This tests to ensure that a complex hex conversion works"""

        # Step 2 - Call the function
        output = htd.integer_to_hexadecimal(847653289450)

        # Step 3 - Assert that everything works
        assert output == "0xc55c12bdea"

    def test_hex_styling(self: Self) -> None:
        """This tests to ensure that the styling works"""

        # Step 2 - Call the function
        output = htd.integer_to_hexadecimal(5)

        # Step 3 - Assert that everything works
        assert output == "0x05"

    def test_negative_hex(self: Self) -> None:
        """This tests to ensure that the hex maintains it's negative"""

        # Step 2 - Call the function
        output = htd.integer_to_hexadecimal(-5)

        # Step 3 - Assert that everything works
        assert output == "-0x05"


class Test_IntToBin:
    """Tests to test integer_to_binary"""

    def test_simple_bin(self: Self) -> None:
        """This tests to ensure that a basic binary conversion works"""

        # Step 2 - Call the function
        output = htd.integer_to_binary(1)

        # Step 3 - Assert that everything works
        assert output == "0b1"

    def test_complex_bin(self: Self) -> None:
        """This tests to ensure that a complex binary conversion works"""

        # Step 2 - Call the function
        output = htd.integer_to_binary(98235671235)

        # Step 3 - Assert that everything works
        assert output == "0b1011011011111010011010110001011000011"

    def test_negative_hex(self: Self) -> None:
        """This tests to ensure that the binary maintains it's negative"""

        # Step 2 - Call the function
        output = htd.integer_to_binary(-5)

        # Step 3 - Assert that everything works
        assert output == "-0b101"


class Test_IntToAscii:
    """Tests to test integer_to_ascii"""

    def test_simple_ascii(self: Self) -> None:
        """This tests to ensure that a basic ascii conversion works"""

        # Step 2 - Call the function
        output = htd.integer_to_ascii(65)

        # Step 3 - Assert that everything works
        assert output == "A"

    def test_complex_ascii(self: Self) -> None:
        """This tests to ensure that a complex ascii conversion works"""

        # Step 2 - Call the function
        output = htd.integer_to_ascii(18946016917865816)

        # Step 3 - Assert that everything works
        assert output == "COMPLEX"

    def test_invalid_ascii(self: Self) -> None:
        """This tests to ensure that an invalid conversion will throw an error"""
        with pytest.raises(ValueError):
            htd.integer_to_ascii(1)


class Test_FormatEmbedField:
    """Tests to test format_embed_field"""

    def test_short_string(self: Self) -> None:
        """A test to ensure that a short string is not touched"""

        # Step 2 - Call the function
        output = htd.format_embed_field("ABCD")

        # Step 3 - Assert that everything works
        assert output == "ABCD"

    def test_1024_string(self: Self) -> None:
        """A test to ensure that a string of lenght 1024 is not touched"""
        # Step 2 - Call the function
        output = htd.format_embed_field("A" * 1024)

        # Step 3 - Assert that everything works
        assert output == "A" * 1024

<<<<<<< HEAD
    def test_long_string(self):
        """A test to ensure that a short string is not touched"""
        # Step 1 - Setup env
        hextodec = setup_local_extension()

        # Step 2 - Call the function
        output = hextodec.format_embed_field("A" * 2024)

        # Step 3 - Assert that everything works
        assert output == "A" * 1021 + "..."


class Test_CustomEmbed:
    """A set of tests for custom_embed_generation"""

    def test_basic_embed_called(self):
        """A test to ensure that the basic embed is generated correctly"""
        # Step 1 - Setup env
        hextodec = setup_local_extension()
        auxiliary.generate_basic_embed = MagicMock()
        hextodec.format_embed_field = MagicMock()
        hextodec.integer_to_hexadecimal = MagicMock()
        hextodec.integer_to_binary = MagicMock()
        hextodec.integer_to_ascii = MagicMock()

        # Step 2 - Call the function
        hextodec.custom_embed_generation("raw", 5)

        # Step 3 - Assert that everything works
        auxiliary.generate_basic_embed.assert_called_once_with(
            title="Your conversion results",
            description="Converting `raw`",
            color=discord.Color.green(),
        )

        # Step 4 - Cleanup
        importlib.reload(auxiliary)

    def test_fields_correct(self):
        """A test to ensure that the basic embed is generated correctly"""
        # Step 1 - Setup env
        hextodec = setup_local_extension()
        fakeembed = MagicMock()
        fakeembed.add_field = MagicMock()
        auxiliary.generate_basic_embed = MagicMock(return_value=fakeembed)
        hextodec.format_embed_field = MagicMock(return_value="value")
        hextodec.integer_to_hexadecimal = MagicMock()
        hextodec.integer_to_binary = MagicMock()
        hextodec.integer_to_ascii = MagicMock()

        # Step 2 - Call the function
        hextodec.custom_embed_generation("raw", 5)

        # Step 3 - Assert that everything works
        expected_calls = [
            call(
                name="Decimal:",
                value="value",
                inline=False,
            ),
            call(
                name="Hexadecimal:",
                value="value",
                inline=False,
            ),
            call(
                name="Binary:",
                value="value",
                inline=False,
            ),
            call(
                name="Ascii encoding:",
                value="value",
                inline=False,
            ),
        ]
        fakeembed.add_field.assert_has_calls(expected_calls)

        # Step 4 - Cleanup
        importlib.reload(auxiliary)

    def test_ascii_error(self):
        """A test to ensure that the basic embed is generated correctly,
        even if int to ascii has a ValueError"""
        # Step 1 - Setup env
        hextodec = setup_local_extension()
        fakeembed = MagicMock()
        fakeembed.add_field = MagicMock()
        auxiliary.generate_basic_embed = MagicMock(return_value=fakeembed)
        hextodec.format_embed_field = MagicMock(return_value="value")
        hextodec.integer_to_hexadecimal = MagicMock()
        hextodec.integer_to_binary = MagicMock()
        hextodec.integer_to_ascii = MagicMock(side_effect=ValueError)

        # Step 2 - Call the function
        hextodec.custom_embed_generation("raw", 5)

        # Step 3 - Assert that everything works
        expected_calls = [
            call(
                name="Decimal:",
                value="value",
                inline=False,
            ),
            call(
                name="Hexadecimal:",
                value="value",
                inline=False,
            ),
            call(
                name="Binary:",
                value="value",
                inline=False,
            ),
            call(
                name="Ascii encoding:",
                value="No ascii representation could be made",
                inline=False,
            ),
        ]
        fakeembed.add_field.assert_has_calls(expected_calls)

        # Step 4 - Cleanup
        importlib.reload(auxiliary)


class Test_HTDCommand:
    """A set of tests to test htd_command"""

    @pytest.mark.asyncio
    async def test_cleaninput_call(self):
        """A test to ensure that clean_input is called correctly"""
        # Step 1 - Setup env
        discord_env = config_for_tests.FakeDiscordEnv()
        hextodec = setup_local_extension(discord_env.bot)
        hextodec.clean_input = MagicMock()
        hextodec.split_nicely = MagicMock()
        hextodec.convert_list_to_ints = MagicMock()
        hextodec.perform_op_on_list = MagicMock()
        hextodec.custom_embed_generation = MagicMock()
        auxiliary.send_deny_embed = AsyncMock()
        discord_env.context.send = AsyncMock()

        # Step 2 - Call the function
        await hextodec.htd_command(discord_env.context, "     test       ")

        # Step 3 - Assert that everything works
        hextodec.clean_input.assert_called_once_with("     test       ")

        # Step 4 - Cleanup
        importlib.reload(auxiliary)

    @pytest.mark.asyncio
    async def test_splitnicely_call(self):
        """A test to ensure that split_nicely is called correctly"""
        # Step 1 - Setup env
        discord_env = config_for_tests.FakeDiscordEnv()
        hextodec = setup_local_extension(discord_env.bot)
        hextodec.clean_input = MagicMock(return_value="clean")
        hextodec.split_nicely = MagicMock()
        hextodec.convert_list_to_ints = MagicMock()
        hextodec.perform_op_on_list = MagicMock()
        hextodec.custom_embed_generation = MagicMock()
        auxiliary.send_deny_embed = AsyncMock()
        discord_env.context.send = AsyncMock()

        # Step 2 - Call the function
        await hextodec.htd_command(discord_env.context, "test")

        # Step 3 - Assert that everything works
        hextodec.split_nicely.assert_called_once_with("clean")

        # Step 4 - Cleanup
        importlib.reload(auxiliary)

    @pytest.mark.asyncio
    async def test_convertints_call(self):
        """A test to ensure that convert_list_to_ints is called correctly"""
        # Step 1 - Setup env
        discord_env = config_for_tests.FakeDiscordEnv()
        hextodec = setup_local_extension(discord_env.bot)
        hextodec.clean_input = MagicMock()
        hextodec.split_nicely = MagicMock(return_value=["1", "+", "1"])
        hextodec.convert_list_to_ints = MagicMock()
        hextodec.perform_op_on_list = MagicMock()
        hextodec.custom_embed_generation = MagicMock()
        auxiliary.send_deny_embed = AsyncMock()
        discord_env.context.send = AsyncMock()

        # Step 2 - Call the function
        await hextodec.htd_command(discord_env.context, "test")

        # Step 3 - Assert that everything works
        hextodec.convert_list_to_ints.assert_called_once_with(["1", "+", "1"])

        # Step 4 - Cleanup
        importlib.reload(auxiliary)

    @pytest.mark.asyncio
    async def test_convertints_error(self):
        """A test to ensure that convert_list_to_ints error is handled correctly"""
        # Step 1 - Setup env
        discord_env = config_for_tests.FakeDiscordEnv()
        hextodec = setup_local_extension(discord_env.bot)
        hextodec.clean_input = MagicMock()
        hextodec.split_nicely = MagicMock(return_value=["1", "+", "1"])
        hextodec.convert_list_to_ints = MagicMock(side_effect=ValueError)
        hextodec.perform_op_on_list = MagicMock()
        hextodec.custom_embed_generation = MagicMock()
        auxiliary.prepare_deny_embed = MagicMock()

        # Create a MockContext with the required attributes
        mock_context = MagicMock(spec=commands.Context)
        mock_context.send = AsyncMock()  # Mock the send method

        # Set the mock context for the test
        discord_env.context = mock_context

        # Step 2 - Call the function
        await hextodec.htd_command(discord_env.context, "test")

        # Step 3 - Assert that everything works
        auxiliary.prepare_deny_embed.assert_called_once_with(
            message="Unable to convert value, are you sure it's valid?"
        )
        discord_env.context.send.assert_called_once_with(
            embed=auxiliary.prepare_deny_embed.return_value
        )

        # Step 4 - Cleanup
        importlib.reload(auxiliary)

    @pytest.mark.asyncio
    async def test_performop_call(self):
        """A test to ensure that perform_op_on_list is called correctly"""
        # Step 1 - Setup env
        discord_env = config_for_tests.FakeDiscordEnv()
        hextodec = setup_local_extension(discord_env.bot)
        hextodec.clean_input = MagicMock()
        hextodec.split_nicely = MagicMock()
        hextodec.convert_list_to_ints = MagicMock(return_value=[1, "+", 1])
        hextodec.perform_op_on_list = MagicMock()
        hextodec.custom_embed_generation = MagicMock()
        auxiliary.send_deny_embed = AsyncMock()
        discord_env.context.send = AsyncMock()
=======
    def test_long_string(self: Self) -> None:
        """A test to ensure that a long string is cropped"""
>>>>>>> 6bfcfbeb

        # Step 2 - Call the function
        output = htd.format_embed_field("A" * 2024)

        # Step 3 - Assert that everything works
        assert output == "A" * 1021 + "..."<|MERGE_RESOLUTION|>--- conflicted
+++ resolved
@@ -9,7 +9,6 @@
 
 import pytest
 from commands import htd
-<<<<<<< HEAD
 from core import auxiliary
 from discord.ext import commands
 from tests import config_for_tests, helpers
@@ -27,8 +26,6 @@
     """
     with patch("asyncio.create_task", return_value=None):
         return htd.Htd(bot)
-=======
->>>>>>> 6bfcfbeb
 
 
 class Test_SplitNicely:
@@ -377,18 +374,14 @@
         # Step 3 - Assert that everything works
         assert output == "A" * 1024
 
-<<<<<<< HEAD
-    def test_long_string(self):
-        """A test to ensure that a short string is not touched"""
-        # Step 1 - Setup env
-        hextodec = setup_local_extension()
-
-        # Step 2 - Call the function
-        output = hextodec.format_embed_field("A" * 2024)
+    def test_long_string(self: Self) -> None:
+        """A test to ensure that a long string is cropped"""
+
+        # Step 2 - Call the function
+        output = htd.format_embed_field("A" * 2024)
 
         # Step 3 - Assert that everything works
         assert output == "A" * 1021 + "..."
-
 
 class Test_CustomEmbed:
     """A set of tests for custom_embed_generation"""
@@ -623,13 +616,86 @@
         hextodec.custom_embed_generation = MagicMock()
         auxiliary.send_deny_embed = AsyncMock()
         discord_env.context.send = AsyncMock()
-=======
-    def test_long_string(self: Self) -> None:
-        """A test to ensure that a long string is cropped"""
->>>>>>> 6bfcfbeb
-
-        # Step 2 - Call the function
-        output = htd.format_embed_field("A" * 2024)
-
-        # Step 3 - Assert that everything works
-        assert output == "A" * 1021 + "..."+
+        # Step 2 - Call the function
+        await hextodec.htd_command(discord_env.context, "test")
+
+        # Step 3 - Assert that everything works
+        hextodec.perform_op_on_list.assert_called_once_with([1, "+", 1])
+
+        # Step 4 - Cleanup
+        importlib.reload(auxiliary)
+
+    @pytest.mark.asyncio
+    async def test_perform_op_error(self):
+        """A test to ensure that perform_op_on_list error is handled correctly"""
+        # Step 1 - Setup env
+        discord_env = config_for_tests.FakeDiscordEnv()
+        hextodec = setup_local_extension(discord_env.bot)
+        hextodec.clean_input = MagicMock()
+        hextodec.split_nicely = MagicMock()
+        hextodec.convert_list_to_ints = MagicMock()
+        hextodec.perform_op_on_list = MagicMock(side_effect=ValueError)
+        hextodec.custom_embed_generation = MagicMock()
+        auxiliary.send_deny_embed = AsyncMock()
+        discord_env.context.send = AsyncMock()
+
+        # Step 2 - Call the function
+        await hextodec.htd_command(discord_env.context, "test")
+
+        # Step 3 - Assert that everything works
+        auxiliary.send_deny_embed.assert_called_once_with(
+            message=(
+                "Unable to perform calculation, are you sure that equation is valid?"
+            ),
+            channel=discord_env.context.channel,
+        )
+
+        # Step 4 - Cleanup
+        importlib.reload(auxiliary)
+
+    @pytest.mark.asyncio
+    async def test_customembed_call(self):
+        """A test to ensure that custom_embed_generation is called correctly"""
+        # Step 1 - Setup env
+        discord_env = config_for_tests.FakeDiscordEnv()
+        hextodec = setup_local_extension(discord_env.bot)
+        hextodec.clean_input = MagicMock(return_value="1")
+        hextodec.split_nicely = MagicMock()
+        hextodec.convert_list_to_ints = MagicMock()
+        hextodec.perform_op_on_list = MagicMock(return_value=1)
+        hextodec.custom_embed_generation = MagicMock()
+        auxiliary.send_deny_embed = AsyncMock()
+        discord_env.context.send = AsyncMock()
+
+        # Step 2 - Call the function
+        await hextodec.htd_command(discord_env.context, "test")
+
+        # Step 3 - Assert that everything works
+        hextodec.custom_embed_generation.assert_called_once_with("1", 1)
+
+        # Step 4 - Cleanup
+        importlib.reload(auxiliary)
+
+    @pytest.mark.asyncio
+    async def test_send_call(self):
+        """A test to ensure that perform_op_on_list is called correctly"""
+        # Step 1 - Setup env
+        discord_env = config_for_tests.FakeDiscordEnv()
+        hextodec = setup_local_extension(discord_env.bot)
+        hextodec.clean_input = MagicMock()
+        hextodec.split_nicely = MagicMock()
+        hextodec.convert_list_to_ints = MagicMock()
+        hextodec.perform_op_on_list = MagicMock()
+        hextodec.custom_embed_generation = MagicMock(return_value="Fake Embed")
+        auxiliary.send_deny_embed = AsyncMock()
+        discord_env.context.send = AsyncMock()
+
+        # Step 2 - Call the function
+        await hextodec.htd_command(discord_env.context, "test")
+
+        # Step 3 - Assert that everything works
+        discord_env.context.send.assert_called_once_with(embed="Fake Embed")
+
+        # Step 4 - Cleanup
+        importlib.reload(auxiliary)