--- conflicted
+++ resolved
@@ -72,15 +72,9 @@
     ) -> str:
         """Generates a hug phrase from the HUGS_SELECTION variable
 
-<<<<<<< HEAD
-        await ctx.send(
-            embed=embed, content=auxiliary.construct_mention_string([user_to_hug])
-        )
-=======
         Args:
             author (discord.Member): The author of the hug command
             user_to_hug (discord.Member): The user to hug
->>>>>>> 15a7298e
 
         Returns:
             str: The filled in hug str
