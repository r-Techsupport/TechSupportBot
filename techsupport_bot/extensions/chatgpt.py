--- conflicted
+++ resolved
@@ -107,13 +107,6 @@
             )
             return
 
-<<<<<<< HEAD
-        confirm = await ctx.confirm(f"Clear {len(history)} messages?")
-        if not confirm:
-            await auxiliary.send_deny_embed(
-                message="Chat history was not cleared", channel=ctx.channel
-            )
-=======
         view = ui.Confirm()
         await view.send(
             message=f"Clear {len(history)} messages?",
@@ -124,8 +117,9 @@
         if view.value is ui.ConfirmResponse.TIMEOUT:
             return
         if view.value is ui.ConfirmResponse.DENIED:
-            await ctx.send_deny_embed("Chat history was not cleared")
->>>>>>> d872988c
+            await auxiliary.send_deny_embed(
+                message="Chat history was not cleared", channel=ctx.channel
+            )
             return
 
         await auxiliary.send_confirm_embed(
