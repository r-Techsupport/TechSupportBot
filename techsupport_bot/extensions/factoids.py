"""
This extension manages everything needed for the factoid command and all factoid calls(EG: ?factoid)
"""
import asyncio
import datetime
import io
import json
import uuid

import aiocron
import base
import discord
import expiringdict
import munch
import ui
import util
import yaml
from base import auxiliary
from discord.ext import commands


async def setup(bot):
    """
    define database tables, register in config, as a cog, and a extension
    """

    class Factoid(bot.db.Model):
        """define the factoid class for the table"""

        __tablename__ = "factoids"

        factoid_id = bot.db.Column(bot.db.Integer, primary_key=True)
        text = bot.db.Column(bot.db.String)
        guild = bot.db.Column(bot.db.String)
        message = bot.db.Column(bot.db.String)
        time = bot.db.Column(bot.db.DateTime, default=datetime.datetime.utcnow)
        embed_config = bot.db.Column(bot.db.String, default=None)
        hidden = bot.db.Column(bot.db.Boolean, default=False)
        alias = bot.db.Column(bot.db.String, default=None)

    class FactoidCron(bot.db.Model):
        """define the factoid scheduler."""

        __tablename__ = "factoid_cron"

        job_id = bot.db.Column(bot.db.Integer, primary_key=True)
        factoid = bot.db.Column(
            bot.db.Integer, bot.db.ForeignKey("factoids.factoid_id")
        )
        channel = bot.db.Column(bot.db.String)
        cron = bot.db.Column(bot.db.String)

    class FactoidResponseEvent(bot.db.Model):
        """Define the factoid response event"""

        __tablename__ = "factoid_responses"

        event_id = bot.db.Column(bot.db.Integer, primary_key=True)
        ref_content = bot.db.Column(bot.db.String)
        text = bot.db.Column(bot.db.String)
        message = bot.db.Column(bot.db.String)
        embed_config = bot.db.Column(bot.db.String, default=None)
        channel_name = bot.db.Column(bot.db.String)
        server_name = bot.db.Column(bot.db.String)
        responder = bot.db.Column(bot.db.String)
        time = bot.db.Column(bot.db.DateTime, default=datetime.datetime.utcnow)

    # dealing with the config.yml file located in ../
    config = bot.ExtensionConfig()
    config.add(
        key="manage_roles",
        datatype="list",
        title="Manage factoids roles",
        description="The roles required to manage factoids",
        default=["Factoids"],
    )
    config.add(
        key="response_listen_channels",
        datatype="list",
        title="Factoids response listen channels",
        description="The list of channel ID's to listen for factoid response events",
        default=[],
    )
    config.add(
        key="linx_url",
        datatype="str",
        title="Linx API URL",
        description="The URL to an optional Linx API for pastebinning factoid-all responses",
        default=None,
    )
    config.add(
        key="prefix",
        datatype="str",
        title="Factoid prefix",
        description="Prefix for calling factoids",
        default="?",
    )

    await bot.add_cog(
        FactoidManager(
            bot=bot,
            models=[Factoid, FactoidCron, FactoidResponseEvent],
            extension_name="factoids",
        )
    )
    bot.add_extension_config("factoids", config)


async def has_manage_factoids_role(ctx):
    """
    Checks if the user that queried has the perms to manage roles
    """
    config = await ctx.bot.get_context_config(ctx)
    factoid_roles = []
    # Gets permitted roles
    for name in config.extensions.factoids.manage_roles.value:
        factoid_role = discord.utils.get(ctx.guild.roles, name=name)
        if not factoid_role:
            continue
        factoid_roles.append(factoid_role)

    if not factoid_roles:
        raise commands.CommandError(
            "No factoid management roles found in the config file"
        )
    # Checking against the user to see if they have the roles specified in the config
    if not any(
        factoid_role in getattr(ctx.author, "roles", [])
        for factoid_role in factoid_roles
    ):
        raise commands.MissingAnyRole(factoid_roles)

    return True


async def no_mentions(ctx):
    """
    Makes sure there are no mass pings present
    """
    if (
        ctx.message.mention_everyone
        or ctx.message.role_mentions
        or ctx.message.mentions
        or ctx.message.channel_mentions
    ):
        await auxiliary.send_deny_embed(
            message="I cannot remember factoids with user/role/channel mentions",
            channel=ctx.channel,
        )
        return False
    return True


class LoopEmbed(discord.Embed):
    """Class for looping the embed"""

    def __init__(self, *args, **kwargs):
        super().__init__(*args, **kwargs)
        self.color = discord.Color.blurple()


class FactoidManager(base.MatchCog):
    """
    Delete, remember, fetch, and listen for factoid calls
    """

    LOOP_UPDATE_MINUTES = 10

    async def preconfig(self):
        """Preconfig for factoid jobs"""
        self.factoid_cache = expiringdict.ExpiringDict(
            max_len=100, max_age_seconds=1200
        )
        # set a hard time limit on repeated cronjob DB calls
        self.cronjob_cache = expiringdict.ExpiringDict(max_len=100, max_age_seconds=300)
        await self.bot.logger.info("Loading factoid jobs", send=True)
        await self.kickoff_jobs()

    async def handle_cache(self, ctx, factoid_name):
        """Deletes factoid from cache"""
        try:
            del self.factoid_cache[self.get_cache_key(factoid_name, ctx.guild)]
            # If it can't find where it is, then don't continue
        except KeyError:
            pass

    async def get_all_factoids(self, guild=None, hide=False):
        """Method to get all the factoids from a command."""
        # Gets list of factoids for current guild
        if guild and not hide:
            factoids = await self.models.Factoid.query.where(
                self.models.Factoid.guild == str(guild.id)
            ).gino.all()
        elif guild and hide:
            factoids = (
                await self.models.Factoid.query.where(
                    self.models.Factoid.guild == str(guild.id)
                )
                # hiding hidden factoids
                .where(self.models.Factoid.hidden == False).gino.all()
            )
        else:
            factoids = await self.bot.db.all(self.models.Factoid.query)

        if factoids:
            factoids.sort(key=lambda factoid: factoid.text)

        return factoids

    def get_cache_key(self, query, guild):
        """Method to get the cache key from the guild."""
        return f"{guild.id}_{query}"

    async def get_factoid_from_query(self, query, guild):
        """
        Search db for factoid, including flag (EG: ?help)
        """
        cache_key = self.get_cache_key(query, guild)
        factoid = self.factoid_cache.get(cache_key)
        if not factoid:
            factoid = (
                await self.models.Factoid.query.where(self.models.Factoid.text == query)
                .where(self.models.Factoid.guild == str(guild.id))
                .gino.first()
            )
            self.factoid_cache[cache_key] = factoid
        return factoid

    def get_embed_from_factoid(self, factoid):
        """Method to turn the json into an embed for discord."""
        if not factoid.embed_config:
            return None

        embed_config = json.loads(factoid.embed_config)

        return discord.Embed.from_dict(embed_config)

    async def add_factoid(self, ctx, **kwargs):
        """Method to add a factoid."""
        trigger = kwargs.get("trigger")
        message = "added"  # Changed ot modified

        # First check if key already exists
        factoid = await self.get_factoid_from_query(trigger, ctx.guild)

        # Handling for the factoid already existing
        if factoid:
            # Handling for aliases

            if factoid.alias not in ["", None]:
                # Gets the factoid that the alias is tied to
                factoid = await self.get_factoid_from_query(factoid.alias, ctx.guild)

                trigger = factoid.text

            # Makes sure dealias doesn't confirm twice
            if not kwargs.get("confirm_bypass"):
                # Delete old one

                view = ui.Confirm()
                await view.send(
                    message=f"The factoid `{trigger}` already exists. Should I overwrite it?",
                    channel=ctx.channel,
                    author=ctx.author,
                )
<<<<<<< HEAD
                if not should_delete:
                    await auxiliary.send_deny_embed(
                        message=f"The factoid `{trigger}` was not removed",
                        channel=ctx.channel,
=======
                await view.wait()
                if view.value is ui.ConfirmResponse.TIMEOUT:
                    return
                if view.value is ui.ConfirmResponse.DENIED:
                    await ctx.send_deny_embed(
                        f"The factoid `{trigger}` was not removed"
>>>>>>> d872988c
                    )
                    return

                message = "Modified"

            await factoid.delete()

        # Finally, add new entry
        factoid = self.models.Factoid(
            text=trigger,
            guild=kwargs.get("guild"),
            message=kwargs.get("message"),
            embed_config=kwargs.get("embed_config"),
            alias=kwargs.get("alias"),
        )
        await factoid.create()

        await self.handle_cache(ctx, trigger)

        await auxiliary.send_confirm_embed(
            message=f"Successfully {message} factoid `{trigger}`", channel=ctx.channel
        )

    async def delete_factoid(self, ctx, trigger):
        """Method to delete a factoid."""
        factoid = await self.get_factoid_from_query(trigger, ctx.guild)
        if not factoid:
            await auxiliary.send_deny_embed(
                message=f"I couldn't find the factoid `{trigger}`", channel=ctx.channel
            )
            return

        # Don't confirm if this is an alias, only the parent needs confirmation
        if factoid.alias in ["", None]:
            view = ui.Confirm()
            await view.send(
                message=f"This will remove the factoid `{trigger}` forever. Are you sure?",
                channel=ctx.channel,
                author=ctx.author,
            )
<<<<<<< HEAD
            if not should_delete:
                await auxiliary.send_deny_embed(
                    message=f"Factoid: `{trigger}` was not deleted", channel=ctx.channel
                )
=======
            await view.wait()
            if view.value is ui.ConfirmResponse.TIMEOUT:
                return
            if view.value is ui.ConfirmResponse.DENIED:
                await ctx.send_deny_embed(f"Factoid: `{trigger}` was not deleted")
>>>>>>> d872988c
                return

        await factoid.delete()
        await self.handle_cache(ctx, trigger)

        # Don't send the confirmation message if this is an alias either
        if factoid.alias in ["", None]:
            await auxiliary.send_confirm_embed(
                message=f"Successfully deleted the factoid `{trigger}`",
                channel=ctx.channel,
            )

    async def match(self, config, __, content):
        """Method to match the factoid with the correct start."""
        return content.startswith(config.extensions.factoids.prefix.value)

    async def response(self, config, ctx, content, _):
        """Method to give a response once a factoid is called (or attempted)."""
        if not ctx.guild:
            return
        # copy the arguments starting with index one, and reference the first argument
        # Replaces \n with spaces so factoid can be called even with newlines
        query = content[1:].replace("\n", " ").split(" ")[0]
        factoid = await self.get_factoid_from_query(query, ctx.guild)
        if not factoid:
            return

        if factoid.alias not in ["", None]:
            factoid = await self.get_factoid_from_query(factoid.alias, ctx.guild)
            if not factoid:
                raise commands.CommandError(
                    "I couldn't find the alias this factoid is tied to"
                )

        embed = self.get_embed_from_factoid(factoid)
        # if the json doesn't include non embed argument, then don't send anything
        # otherwise send message text with embed
        content = factoid.message if not embed else None

        try:
            # define the message and send it
            message = await ctx.send(
                content=content,
                embed=embed,
                # if nobody pinged, ping the author, if mentioned, ping the author and the mention
                targets=ctx.message.mentions or [ctx.author],
            )
            # log it  in the logging channel with type info and generic content
            await self.bot.guild_log(
                ctx.guild,
                "logging_channel",
                "info",
                f"Sending factoid: {query} (triggered by {ctx.author} in #{ctx.channel.name})",
                send=True,
            )
            # If something breaks, also log it
        except Exception as e:
            await self.bot.guild_log(
                ctx.guild,
                "logging_channel",
                "error",
                "Could not send factoid",
                exception=e,
            )
            # Sends the raw factoid instead of the embed
            message = await ctx.send(factoid.message)

        self.dispatch(ctx.author, message, factoid)

        if ctx.message.mentions or ctx.message.reference:
            await self.process_response_event(ctx, factoid)

    async def process_response_event(self, ctx, factoid):
        """Method to process how the response should be sent to users."""
        config = await self.bot.get_context_config(ctx)
        if (
            not str(ctx.channel.id)
            in config.extensions.factoids.response_listen_channels.value
        ):
            return
        # How many users are found to reference in the response
        found = 0
        # Makes sure the users are not bots
        users = {}
        for user in ctx.message.mentions:
            if user.bot:
                continue
            if user.id == ctx.author.id:
                continue
            users[user] = None
        # If the message has a ping, and the ping is *not* the author,
        # add 1 to the found count and add the user to the list of users referenced
        if (
            ctx.message.reference
            and ctx.message.reference.cached_message
            and ctx.message.reference.cached_message.author.id != ctx.author.id
        ):
            users[
                ctx.message.reference.cached_message.author
            ] = ctx.message.reference.cached_message
            found += 1
        # Looks for up to 100 users to mention
        async for message in ctx.channel.history(limit=100):
            # If it thinks it found a user but they're *not* in the users dict,
            # don't even continue looking
            if found >= len(users):
                break
            # If the author is already in the list of users, then don't add them
            if not message.author in users:
                continue

            saved_message = users.get(message.author)
            if saved_message:
                continue
            # adding the author to the list of messages
            users[message.author] = message
            found += 1
        # logging that the above was done
        await self.bot.guild_log(
            ctx.guild,
            "logging_channel",
            "info",
            "Processing factoid response event",
            send=True,
        )
        # more logging
        for user, message in users.items():
            event = self.models.FactoidResponseEvent(
                ref_content=message.content,
                text=factoid.text,
                message=factoid.message,
                embed_config=factoid.embed_config,
                channel_name=ctx.channel.name,
                server_name=ctx.guild.name,
                responder=str(ctx.author),
            )
            await event.create()

    def dispatch(self, author, message, factoid):
        """Self dispatch the bot for a factoid event."""
        self.bot.dispatch(
            "factoid_event",
            munch.Munch(author=author, message=message, factoid=factoid),
        )

    async def kickoff_jobs(self):
        """
        get a list of all cronjobs and start them
        """
        jobs = await self.models.FactoidCron.query.gino.all()
        for job in jobs:
            asyncio.create_task(self.cronjob(job))

    async def cronjob(self, job, ctx=""):
        """Run a cron job for a factoid."""
        runtime_id = uuid.uuid4()
        self.cronjob_cache[runtime_id] = job
        job_id = job.job_id

        while True:
            job = self.cronjob_cache.get(runtime_id)
            if not job:
                from_db = await self.models.FactoidCron.query.where(
                    self.models.FactoidCron.job_id == job_id
                ).gino.first()
                if not from_db:
                    # This factoid job has been deleted from the DB
                    await self.bot.logger.warning(
                        f"Cron job {job} has failed - factoid has been deleted from the DB"
                    )
                    if ctx:
                        await self.bot.guild_log(
                            ctx.guild,
                            "logging_channel",
                            "error",
                            f"Cron job {job} has failed - factoid has been deleted from the DB",
                        )
                    return
                job = from_db
                self.cronjob_cache[runtime_id] = job

            try:
                await aiocron.crontab(job.cron).next()
            except Exception as e:
                await self.bot.logger.error(
                    "Could not await cron completion", exception=e
                )
                if ctx:
                    await self.bot.guild_log(
                        ctx.guild,
                        "logging_channel",
                        "error",
                        "Could not await cron job completion",
                        exception=e,
                    )
                await asyncio.sleep(300)

            factoid = await self.models.Factoid.query.where(
                self.models.Factoid.factoid_id == job.factoid
            ).gino.first()
            if not factoid:
                await self.bot.logger.warning(
                    "Could not find factoid referenced by job - will retry after waiting"
                )
                continue

            # Get_embed accepts job as a factoid object
            embed = self.get_embed_from_factoid(factoid)
            content = factoid.message if not embed else None

            channel = self.bot.get_channel(int(job.channel))
            if not channel:
                await self.bot.logger.warning(
                    "Could not find channel to send factoid cronjob - will retry after waiting"
                )
                continue

            message = await channel.send(content=content, embed=embed)
            self.dispatch(channel.guild.get_member(self.bot.user.id), message, factoid)

    @commands.group(
        brief="Executes a factoid command",
        description="Executes a factoid command",
    )
    async def factoid(self, ctx):
        """Method to make the command for the factoid."""

        # Executed if there are no/invalid args supplied
        await base.extension_help(self, ctx, self.__module__[11:])

        print(f"Factoid command called in channel {ctx.channel}")

    @util.with_typing
    @commands.check(has_manage_factoids_role)
    @commands.check(no_mentions)
    @commands.guild_only()
    # updating the description for this command
    @factoid.command(
        brief="Creates a factoid",
        aliases=["add"],
        description="Creates a factoid with a specified name",
        usage="[factoid-name] [factoid-output] |optional-embed-json-upload|",
    )
    async def remember(self, ctx, factoid_name: str, *, message: str):
        """Method to remember factoid."""
        embed_config = await util.get_json_from_attachments(ctx.message, as_string=True)
        await self.add_factoid(
            ctx,
            trigger=factoid_name,
            guild=str(ctx.guild.id),
            message=message,
            embed_config=embed_config,
            alias=None,
        )

    @util.with_typing
    @commands.check(has_manage_factoids_role)
    @commands.guild_only()
    @factoid.command(
        brief="Deletes a factoid",
        aliases=["delete", "remove"],
        description="Deletes a factoid permanently, including extra config",
        usage="[factoid-name]",
    )
    async def forget(self, ctx, factoid_name: str):
        """Method to forget a factoid."""

        factoid = await self.get_factoid_from_query(factoid_name, ctx.guild)
        # Removes the target factoid

        if not factoid:
            await auxiliary.send_deny_embed(
                message=f"Factoid `{factoid_name}` not found!", channel=ctx.channel
            )
            return

        if factoid.alias not in ["", None]:
            factoid = await self.get_factoid_from_query(factoid.alias, ctx.guild)

        await self.delete_factoid(ctx, factoid.text)

        # Removes associated aliases as well
        aliases = (
            await self.models.Factoid.query.where(
                self.models.Factoid.alias == factoid.text
            )
            .where(self.models.Factoid.guild == str(ctx.guild.id))
            .gino.all()
        )

        for alias in aliases:
            await self.delete_factoid(ctx, alias.text)

    @util.with_typing
    @commands.check(has_manage_factoids_role)
    @commands.guild_only()
    @factoid.command(
        name="json",
        brief="Gets embed JSON",
        description="Gets embed JSON for a factoid",
        usage="[factoid-name]",
    )
    async def _json(self, ctx, factoid_name: str):
        """Method to handle the json for the factoid creation."""
        factoid = await self.get_factoid_from_query(factoid_name, ctx.guild)

        if not factoid:
            await auxiliary.send_deny_embed(
                message=f"Factoid `{factoid_name}` not found!", channel=ctx.channel
            )
            return

        # Handling if the call is an alias
        if factoid.alias not in ["", None]:
            factoid = await self.get_factoid_from_query(factoid.alias, ctx.guild)
            factoid_name = factoid.text

        if not factoid.embed_config:
            await auxiliary.send_deny_embed(
                message="There is no embed config for that factoid", channel=ctx.channel
            )
            return

        # Formats the json to have indents, then sends it to the channel it was called from
        formatted = json.dumps(json.loads(factoid.embed_config), indent=4)
        json_file = discord.File(
            io.StringIO(formatted),
            filename=f"{factoid_name}-factoid-embed-config-{datetime.datetime.utcnow()}.json",
        )

        await ctx.send(file=json_file)

    @util.with_typing
    @commands.check(has_manage_factoids_role)
    @commands.guild_only()
    @factoid.command(
        brief="Loops a factoid",
        description="Loops a pre-existing factoid",
        usage="[factoid-name] [cron-config] [channel]",
    )
    async def loop(
        self,
        ctx,
        factoid_name: str,
        cron_config: str,
        channel: discord.TextChannel,
    ):
        """Method to define how the loop of a factoid will work."""

        factoid = await self.get_factoid_from_query(factoid_name, ctx.guild)

        if not factoid:
            await auxiliary.send_deny_embed(
                message="That factoid does not exist", channel=ctx.channel
            )
            return

        if factoid.alias not in ["", None]:
            factoid = await self.get_factoid_from_query(factoid.alias, ctx.guild)
            factoid_name = factoid.text

        # Check if loop already exists
        job = (
            await self.models.FactoidCron.join(self.models.Factoid)
            .select()
            .where(self.models.FactoidCron.channel == str(channel.id))
            .where(self.models.Factoid.text == factoid_name)
            .gino.first()
        )
        if job:
            await auxiliary.send_deny_embed(
                message="That factoid is already looping in this channel",
                channel=ctx.channel,
            )
            return

        # TODO: Get regex to check cron syntax
        job = self.models.FactoidCron(
            factoid=factoid.factoid_id, channel=str(channel.id), cron=cron_config
        )
        await job.create()

        asyncio.create_task(self.cronjob(job, ctx))

        await auxiliary.send_confirm_embed(
            message="Factoid loop created", channel=ctx.channel
        )

    @util.with_typing
    @commands.check(has_manage_factoids_role)
    @commands.guild_only()
    @factoid.command(
        brief="Removes a factoid's loop config",
        description="De-loops a pre-existing factoid",
        usage="[factoid-name] [channel]",
    )
    async def deloop(self, ctx, factoid_name: str, channel: discord.TextChannel):
        """Method to deloop the loop that was created."""

        factoid = await self.get_factoid_from_query(factoid_name, ctx.guild)
        if factoid.alias not in ["", None]:
            factoid = await self.get_factoid_from_query(factoid.alias, ctx.guild)
            factoid_name = factoid.text
        job = (
            await self.models.FactoidCron.query.where(
                self.models.FactoidCron.channel == str(channel.id)
            )
            .where(self.models.Factoid.text == factoid_name)
            .gino.first()
        )
        if not job:
            await auxiliary.send_deny_embed(
                messge="That job does not exist", channel=ctx.channel
            )
            return

        await job.delete()

        await auxiliary.send_confirm_embed(
            message="Loop job deleted (please wait some time to see changes)",
            channel=ctx.channel,
        )

    @util.with_typing
    @commands.check(has_manage_factoids_role)
    @commands.guild_only()
    @factoid.command(
        brief="Displays loop config",
        description="Retrieves and displays the loop config for a specific factoid",
        usage="[factoid-name] [channel]",
    )
    async def job(self, ctx, factoid_name: str, channel: discord.TextChannel):
        """Method to check if a looping job already exists."""
        # List jobs > Select jobs that have a matching text and channel
        job = (
            await self.models.FactoidCron.join(self.models.Factoid)
            .select()
            .where(self.models.FactoidCron.channel == str(channel.id))
            .where(self.models.Factoid.text == factoid_name)
            .gino.first()
        )
        if not job:
            await auxiliary.send_deny_embed(
                message="That job does not exist", channel=ctx.channel
            )
            return

        embed_label = ""
        if job.embed_config:
            embed_label = "(embed)"

        embed = LoopEmbed(
            title=f"Loop config for {factoid_name} {embed_label}",
            description=f'"{job.message}"',
        )

        embed.add_field(name="Channel", value=f"#{channel.name}")
        embed.add_field(name="Cron config", value=f"`{job.cron}`")

        await ctx.send(embed=embed)

    @util.with_typing
    @commands.guild_only()
    @factoid.command(
        brief="Lists loop jobs",
        description="Lists all the currently registered loop jobs",
    )
    async def jobs(self, ctx):
        """Method to pull up the loop jobs."""
        # List jobs > Select jobs with matching guild id
        jobs = (
            await self.models.FactoidCron.join(self.models.Factoid)
            .select()
            .where(self.models.Factoid.guild == str(ctx.guild.id))
            .gino.all()
        )
        if not jobs:
            await auxiliary.send_deny_embed(
                message="There are no registered factoid loop jobs for this guild",
                channel=ctx.channel,
            )
            return

        embed = LoopEmbed(title=f"Factoid loop jobs for {ctx.guild.name}")
        for job in jobs[:10]:
            channel = self.bot.get_channel(int(job.channel))
            if not channel:
                continue
            embed.add_field(
                name=f"{job.text} - #{channel.name}",
                value=f"`{job.cron}`",
                inline=False,
            )

        await ctx.send(embed=embed)

    @util.with_typing
    @commands.guild_only()
    @factoid.command(
        brief="Gets information about a factoid",
        aliases=["aliases"],
        description="Returns information about a factoid (or the parent if it's an alias)",
        usage="[factoid-name]",
    )
    async def info(
        self,
        ctx,
        query: str,
    ):
        """Method to add the aliases command"""

        # Checks if the factoid exists
        factoid = await self.get_factoid_from_query(query, ctx.guild)

        if not factoid:
            await auxiliary.send_deny_embed(
                message=f"I couldn't find the factoid `{query}`", channel=ctx.channel
            )
            return

        # Handling if the query is an alias
        if factoid.alias not in ["", None]:
            factoid = (
                await self.models.Factoid.query.where(
                    self.models.Factoid.text == factoid.alias
                )
                .where(self.models.Factoid.guild == str(ctx.guild.id))
                .gino.first()
            )

        embed = discord.Embed(title=f"Info about `{factoid.text}`")

        # Parses list of aliases into a neat string
        aliases = (
            await self.models.Factoid.query.where(
                self.models.Factoid.alias == factoid.text
            )
            .where(self.models.Factoid.guild == str(ctx.guild.id))
            .gino.all()
        )
        # Awkward formatting to save an if statement
        alias_list = "" if aliases else "None, "
        for alias in aliases:
            alias_list += f"`{alias.text}`, "

        # Adds all firleds to the embed
        embed.add_field(name="Aliases", value=alias_list[:-2])
        embed.add_field(name="Embed", value=bool(factoid.embed_config))
        embed.add_field(name="Contents", value=factoid.message)
        embed.add_field(name="Date of creation", value=factoid.time)

        await ctx.send(embed=embed)

    @util.with_typing
    @commands.guild_only()
    @factoid.command(
        brief="Deletes only an alias",
        description="Removes an alias from the group. Will never delete the actual factoid.",
        usage="[factoid-name] [optional-new-parent]",
    )
    async def dealias(self, ctx, target_name: str, replacement_name=None):
        """Method to add the dealias command"""

        # Makes sure factoid exists
        factoid = await self.get_factoid_from_query(target_name, ctx.guild)
        if not factoid:
            await auxiliary.send_deny_embed(
                message=f"Factoid `{target_name}` not found!", channel=ctx.channel
            )
            return

        # Handling for aliases (They just get deleted, no parent handling needs to be done)
        if factoid.alias not in ["", None]:
            await self.delete_factoid(ctx, factoid.text)
            await auxiliary.send_confirm_embed(
                message=f"Deleted the alias `{factoid.text}`", channel=ctx.channel
            )
            return

        # Gets list of aliases
        aliases = (
            await self.models.Factoid.query.where(
                self.models.Factoid.alias == factoid.text
            )
            .where(self.models.Factoid.guild == str(ctx.guild.id))
            .gino.all()
        )
        # Stop execution if there is no other parent to be assigned
        if len(aliases) == 0:
            await auxiliary.send_deny_embed(
                message="There is no other alias assigned to switch to!",
                channel=ctx.channel,
            )
            return

        # Converts the raw alias list to a list of alias names
        alias_list = []
        for alias in aliases:
            alias_list.append(alias.text)

        # Firstly checks if the replacement name is in the aliast list, if it wasn't specified
        # it defaults to None, both of which would assign a random value
        new_name = replacement_name if replacement_name in alias_list else alias_list[0]
        # If the value is specified (not None) and doesn't match the name, we know
        # the new entry is randomized
        if replacement_name and replacement_name != new_name:
            await auxiliary.send_deny_embed(
                message=f"I couldn't find the new parent `{replacement_name}`"
                + ", picking new parent at random",
                channel=ctx.channel,
            )

        # Removes previous instance of alias if it exists
        bff = await self.get_factoid_from_query(new_name, ctx.guild)
        if bff:
            await bff.delete()
        await self.handle_cache(ctx, new_name)

        # Adds a new factoid that is a parent
        await self.add_factoid(
            ctx,
            confirm_bypass=True,
            trigger=new_name,
            guild=str(ctx.guild.id),
            message=factoid.message,
            embed_config=factoid.embed_config,
            alias=None,
        )

        # Handles remaining aliases
        for alias in aliases:
            # Doesn't handle the initial, changed alias
            if alias.text == new_name:
                continue
            # Updates the existing aliases to point to the new parent
            await alias.update(alias=new_name).apply()
            await self.handle_cache(ctx, alias.text)

        # Finally delete the parent
        await factoid.delete()
        await self.handle_cache(ctx, target_name)

    @util.with_typing
    @commands.guild_only()
    @factoid.command(
        name="all",
        aliases=["lsf"],
        brief="List all factoids",
        description="Shows an embed with all the factoids",
    )
    async def all_(self, ctx, flag=None):
        """Method to pull up all the factoids."""
        factoids = await self.get_all_factoids(ctx.guild, hide=True)
        if not factoids:
            await auxiliary.send_deny_embed(
                message="No factoids found!", channel=ctx.channel
            )
            return

        # Gets a dict of aliases where
        # Aliased_factoid = ["list_of_aliases"]
        aliases = {}
        for factoid in factoids:
            if factoid.alias not in [None, ""]:
                # Append to aliases
                if factoid.alias in aliases:
                    aliases[factoid.alias].append(factoid.text)
                    continue

                aliases[factoid.alias] = [factoid.text]

        flag = flag.lower() if flag else flag
        config = await self.bot.get_context_config(ctx)
        if flag == "file" or not config.extensions.factoids.linx_url.value:
            await self.send_factoids_as_file(ctx, factoids, aliases)
            return

        try:
            html = await self.generate_html(ctx, factoids, aliases)
            headers = {
                "Content-Type": "text/plain",
            }
            response = await self.bot.http_call(
                "put",
                config.extensions.factoids.linx_url.value,
                headers=headers,
                data=io.StringIO(html),
                get_raw_response=True,
            )
            url = await response.text()
            filename = url.split("/")[-1]
            url = url.replace(filename, f"selif/{filename}")
            await auxiliary.send_confirm_embed(message=url, channel=ctx.channel)
        except Exception as e:
            await self.send_factoids_as_file(ctx, factoids, aliases)
            await self.bot.guild_log(
                ctx.guild,
                "logging_channel",
                "error",
                "Could not render/send all-factoid HTML",
                exception=e,
            )

    async def generate_html(self, ctx, factoids, aliases):
        """Method to generate a link for html in a factoid."""

        list_items = ""
        for factoid in factoids:
            embed_text = " (embed)" if factoid.embed_config else ""

            # Skips aliases
            if factoid.alias not in [None, ""]:
                continue

            # If aliased
            if factoid.text in aliases:
                list_items += (
                    f"<li><code>{factoid.text} [{', '.join(aliases[factoid.text])}]{embed_text}"
                    + f" - {factoid.message}</code></li>"
                )

            # If not aliased
            else:
                list_items += (
                    f"<li><code>{factoid.text}{embed_text}"
                    + f" - {factoid.message}</code></li>"
                )

        body_contents = f"<ul>{list_items}</ul>"
        output = f"""
        <!DOCTYPE html>
        <html>
        <body>
        <h3>Factoids for {ctx.guild.name}</h3>
        {body_contents}
        </body>
        </html>
        """
        return output

    async def send_factoids_as_file(self, ctx, factoids, aliases):
        """Method to send all the factoids as a file."""

        output_data = []
        for factoid in factoids:
            # Skips aliases
            if factoid.alias not in [None, ""]:
                continue

            # If not aliased
            if factoid.text in aliases:
                data = {
                    "message": factoid.message,
                    "embed": bool(factoid.embed_config),
                    "aliases": ", ".join(aliases[factoid.text]),
                }

            # If aliased
            else:
                data = {"message": factoid.message, "embed": bool(factoid.embed_config)}

            output_data.append({factoid.text: data})

        yaml_file = discord.File(
            io.StringIO(yaml.dump(output_data)),
            filename=f"factoids-for-server-{ctx.guild.id}-{datetime.datetime.utcnow()}.yaml",
        )

        await ctx.send(file=yaml_file)

    @util.with_typing
    @commands.check(has_manage_factoids_role)
    @commands.guild_only()
    @factoid.command(
        brief="Hides a factoid",
        description="Hides a factoid from showing in the all response",
        usage="[factoid-name]",
    )
    async def hide(
        self,
        ctx,
        factoid_name: str,
    ):
        """Method to hide the factoid from the 'all' list."""

        factoid = await self.get_factoid_from_query(factoid_name, ctx.guild)

        if not factoid:
            await auxiliary.send_deny_embed(
                message=f"Factoid `{factoid_name}` not found!", channel=ctx.channel
            )
            return

        if factoid.alias not in ["", None]:
            factoid = await self.get_factoid_from_query(factoid.alias, ctx.guild)

        if factoid.hidden:
            await auxiliary.send_deny_embed(
                message="That factoid is already hidden", channel=ctx.channel
            )
            return

        await factoid.update(hidden=True).apply()

        await auxiliary.send_confirm_embed(
            message="That factoid is now hidden", channel=ctx.channel
        )

    @util.with_typing
    @commands.check(has_manage_factoids_role)
    @commands.guild_only()
    @factoid.command(
        brief="Unhides a factoid",
        description="Unhides a factoid from showing in the all response",
        usage="[factoid-name]",
    )
    async def unhide(
        self,
        ctx,
        factoid_name: str,
    ):
        """Method to unhide the factoid that you have hidden."""
        factoid = await self.get_factoid_from_query(factoid_name, ctx.guild)
        if not factoid:
            await auxiliary.send_deny_embed(
                message=f"Factoid `{factoid_name}` not found!", channel=ctx.channel
            )
            return

        if factoid.alias not in ["", None]:
            factoid = await self.get_factoid_from_query(factoid.alias, ctx.guild)

        if not factoid.hidden:
            await auxiliary.send_deny_embed(
                message="That factoid is already unhidden", channel=ctx.channel
            )
            return

        await factoid.update(hidden=False).apply()

        await auxiliary.send_confirm_embed(
            message="That factoid is now unhidden", channel=ctx.channel
        )

    @util.with_typing
    @commands.check(has_manage_factoids_role)
    @commands.guild_only()
    @factoid.command(
        brief="Adds a factoid alias",
        description="Adds an alternate way to call a factoid",
        usage="[factoid-name] [alias-name]",
    )
    async def alias(
        self,
        ctx,
        factoid_name: str,
        alias_name: str,
    ):
        """Method to hide the factoid from the 'all' list."""

        # Gets the factoid, checks if it exists
        factoid = await self.get_factoid_from_query(factoid_name, ctx.guild)
        if not factoid:
            await auxiliary.send_deny_embed(
                message=f"Factoid `{factoid_name}` not found!", channel=ctx.channel
            )
            return

        # Gets all current aliases to prevent circular aliases
        rec_chk = []
        rec_chk_ = (
            await self.models.Factoid.query.where(
                self.models.Factoid.alias == alias_name
            )
            .where(self.models.Factoid.guild == str(ctx.guild.id))
            .gino.all()
        )
        for alias in rec_chk_:
            rec_chk.append(alias.text)

        # Checks if user wants the alias to alias itself
        if factoid_name == alias_name or factoid_name in rec_chk:
            await auxiliary.send_deny_embed(
                message="Can't set an alias for itself!", channel=ctx.channel
            )
            return

        # Gets parent factoid if it's an alias
        if factoid.alias not in ["", None]:
            factoid = await self.get_factoid_from_query(factoid.alias, ctx.guild)

            # Prevents recursing aliases because fuck that!
            if factoid.alias not in ["", None]:
                await auxiliary.send_deny_embed(
                    message="Can't set an alias for an alias!", channel=ctx.channel
                )
                return

        # Firstly check if the new entry already exists
        alias_entry = await self.get_factoid_from_query(alias_name, ctx.guild)
        if alias_entry:
            if alias_entry.alias == factoid.text:
                await auxiliary.send_deny_embed(
                    message=f"`{factoid.text}` already has `{alias_entry.text}` set as an alias!",
                    channel=ctx.channel,
                )
                return

            # Prompt to delete the old one
            view = ui.Confirm()
            await view.send(
                message=f"The entry `{alias_name}` already exists. Should I overwrite it?",
                channel=ctx.channel,
                author=ctx.author,
            )
<<<<<<< HEAD
            if not should_delete:
                await auxiliary.send_deny_embed(
                    message=f"The entry `{alias_entry.text}` was not deleted",
                    channel=ctx.channel,
=======
            await view.wait()
            if view.value is ui.ConfirmResponse.TIMEOUT:
                return
            if view.value is ui.ConfirmResponse.DENIED:
                await ctx.send_deny_embed(
                    f"The entry `{alias_entry.text}` was not deleted"
>>>>>>> d872988c
                )
                return

            # If the alias entry is the parent
            if alias_entry.alias in ["", None]:
                # The first alias becomes the new parent
                # A more destructive way to do this would be to have the new parent have
                # the old aliases, but that would delete the previous parent and therefore
                # be more dangerous.

                aliases = (
                    await self.models.Factoid.query.where(
                        self.models.Factoid.alias == alias_entry.text
                    )
                    .where(self.models.Factoid.guild == str(ctx.guild.id))
                    .gino.all()
                )

                # Don't make new parent if there isn't an alias for it
                if len(aliases) != 0:
                    # Removes previous instance of alias
                    _ = await self.get_factoid_from_query(aliases[0].text, ctx.guild)
                    await _.delete()
                    await self.handle_cache(ctx, aliases[0].text)

                    # Adds a new parent factoid with the original contents
                    await self.add_factoid(
                        ctx,
                        confirm_bypass=True,
                        trigger=aliases[0].text,
                        guild=str(ctx.guild.id),
                        message=alias_entry.message,
                        embed_config=alias_entry.embed_config,
                        alias=None,
                    )

                    # Handles remaining aliases
                    for alias in aliases:
                        # Doesn't handle the initial, changed alias
                        if alias.text == aliases[0].text:
                            continue
                        # Updates the existing aliases to point to the new parent
                        await alias.update(alias=aliases[0].text).apply()
                        await self.handle_cache(ctx, alias.text)

            await alias_entry.delete()

        # Finally, add the new alias
        alias_entry = self.models.Factoid(
            text=alias_name,
            guild=str(ctx.guild.id),
            message="",
            embed_config="",
            alias=factoid.text,
        )
        await alias_entry.create()

        await self.handle_cache(ctx, alias_name)
        await auxiliary.send_confirm_embed(
            message=f"Successfully added the alias `{alias_name}` for `{factoid.text}`",
            channel=ctx.channel,
        )<|MERGE_RESOLUTION|>--- conflicted
+++ resolved
@@ -263,19 +263,13 @@
                     channel=ctx.channel,
                     author=ctx.author,
                 )
-<<<<<<< HEAD
-                if not should_delete:
-                    await auxiliary.send_deny_embed(
-                        message=f"The factoid `{trigger}` was not removed",
-                        channel=ctx.channel,
-=======
                 await view.wait()
                 if view.value is ui.ConfirmResponse.TIMEOUT:
                     return
                 if view.value is ui.ConfirmResponse.DENIED:
-                    await ctx.send_deny_embed(
-                        f"The factoid `{trigger}` was not removed"
->>>>>>> d872988c
+                    await auxiliary.send_deny_embed(
+                        message=f"The factoid `{trigger}` was not removed",
+                        channel=ctx.channel,
                     )
                     return
 
@@ -316,18 +310,14 @@
                 channel=ctx.channel,
                 author=ctx.author,
             )
-<<<<<<< HEAD
-            if not should_delete:
-                await auxiliary.send_deny_embed(
-                    message=f"Factoid: `{trigger}` was not deleted", channel=ctx.channel
-                )
-=======
+
             await view.wait()
             if view.value is ui.ConfirmResponse.TIMEOUT:
                 return
             if view.value is ui.ConfirmResponse.DENIED:
-                await ctx.send_deny_embed(f"Factoid: `{trigger}` was not deleted")
->>>>>>> d872988c
+                await auxiliary.send_deny_embed(
+                    message=f"Factoid: `{trigger}` was not deleted", channel=ctx.channel
+                )
                 return
 
         await factoid.delete()
@@ -1243,19 +1233,14 @@
                 channel=ctx.channel,
                 author=ctx.author,
             )
-<<<<<<< HEAD
-            if not should_delete:
-                await auxiliary.send_deny_embed(
-                    message=f"The entry `{alias_entry.text}` was not deleted",
-                    channel=ctx.channel,
-=======
+
             await view.wait()
             if view.value is ui.ConfirmResponse.TIMEOUT:
                 return
             if view.value is ui.ConfirmResponse.DENIED:
-                await ctx.send_deny_embed(
-                    f"The entry `{alias_entry.text}` was not deleted"
->>>>>>> d872988c
+                await auxiliary.send_deny_embed(
+                    message=f"The entry `{alias_entry.text}` was not deleted",
+                    channel=ctx.channel,
                 )
                 return
 
