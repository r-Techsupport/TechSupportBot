"""
Name: Factoids
Info: Makes callable slices of text
Unit tests: No
Config: manage_roles, prefix
API: Linx
Databases: Postgres
Models: Factoid, FactoidJob
Subcommands: remember, forget, info, json, all, search, loop, deloop, job, jobs, hide, unhide,
             alias, dealias
Defines: has_manage_factoids_role
"""
import asyncio
import datetime
import io
import json
import re
from socket import gaierror

import aiocron
import base
import discord
import expiringdict
import ui
import yaml
from aiohttp.client_exceptions import InvalidURL
from base import auxiliary
from croniter import CroniterBadCronError
from discord.ext import commands
from error import FactoidNotFoundError, TooLongFactoidMessageError


async def setup(bot):
    """
    Define database tables, registers configs, registers extension
    """

    # Sets up the config
    config = bot.ExtensionConfig()
    config.add(
        key="manage_roles",
        datatype="list",
        title="Manage factoids roles",
        description="The roles required to manage factoids",
        default=["Factoids"],
    )
    config.add(
        key="prefix",
        datatype="str",
        title="Factoid prefix",
        description="Prefix for calling factoids",
        default="?",
    )

    await bot.add_cog(
        FactoidManager(
            bot=bot,
            extension_name="factoids",
        )
    )
    bot.add_extension_config("factoids", config)


async def has_manage_factoids_role(ctx: commands.Context):
    """-COMMAND CHECK-
    Checks if the invoker has a factoid management role

    Args:
        ctx (commands.Context): Context used for getting the config file

    Raises:
        commands.CommandError: No management roles assigned in the config
        commands.MissingAnyRole: Invoker doesn't have a factoid management role

    Returns:
        bool: Whether the invoker has a factoid management role
    """
    config = await ctx.bot.get_context_config(ctx)
    factoid_roles = []
    # Gets permitted roles
    for name in config.extensions.factoids.manage_roles.value:
        factoid_role = discord.utils.get(ctx.guild.roles, name=name)
        if not factoid_role:
            continue
        factoid_roles.append(factoid_role)

    if not factoid_roles:
        raise commands.CommandError(
            "No factoid management roles found in the config file"
        )
    # Checking against the user to see if they have the roles specified in the config
    if not any(
        factoid_role in getattr(ctx.author, "roles", [])
        for factoid_role in factoid_roles
    ):
        raise commands.MissingAnyRole(factoid_roles)

    return True


class FactoidManager(base.MatchCog):
    """
    Manages all facttoid features
    """

    CRON_REGEX = (
        r"^((\*|([0-5]?\d|\*\/\d+)(-([0-5]?\d))?)(,\s*(\*|([0-5]?\d|\*\/\d+)(-([0-5]"
        + r"?\d))?)){0,59}\s+){4}(\*|([0-7]?\d|\*(\/[1-9]|[1-5]\d)|mon|tue|wed|thu|fri|sat|sun"
        + r")|\*\/[1-9])$"
    )

    async def preconfig(self):
        """Preconfig for factoid jobs"""
        self.factoid_cache = expiringdict.ExpiringDict(
            max_len=100, max_age_seconds=1200
        )
        # set a hard time limit on repeated cronjob DB calls
        self.running_jobs = {}
        self.factoid_all_cache = expiringdict.ExpiringDict(
            max_len=1,
            max_age_seconds=86400,  # 24 hours, matches deletion on linx server
        )
        await self.bot.logger.debug("Loading factoid jobs")
        await self.kickoff_jobs()

    # -- DB calls --
    async def delete_factoid_call(self, factoid, guild: str):
        """Calls the db to delete a factoid

        Args:
            factoid (Factoid): The factoid to delete
            guild (str): The guild ID for cache handling
        """
        # Removes the `factoid all` cache since it has become outdated
        if guild in self.factoid_all_cache:
            del self.factoid_all_cache[guild]

        # Deloops the factoid first (if it's looped)
        jobs = await self.bot.models.FactoidJob.query.where(
            self.bot.models.FactoidJob.factoid == factoid.factoid_id
        ).gino.all()
        if jobs:
            for job in jobs:
                job_id = job.job_id
                # Cancels the job
                self.running_jobs[job_id]["task"].cancel()

                # Removes it from the cache
                del self.running_jobs[job_id]

                # Removes the DB entry
                await job.delete()

        await self.handle_cache(guild, factoid.name)
        await factoid.delete()

    async def create_factoid_call(
        self,
        factoid_name: str,
        guild: str,
        message: str,
        embed_config: str,
        alias: str = None,
    ):
        """Calls the DB to create a factoid

        Args:
            factoid_name (str): The name of the factoid
            guild (str): Guild of the factoid
            message (str): Message the factoid should send
            embed_config (str): Whether the factoid has an embed set up
            alias (str, optional): The parent factoid. Defaults to None.

            Raises:
            TooLongFactoidMessageError: When the message argument is over 2k chars, discords limit
        """
        if len(message) > 2000:
            raise TooLongFactoidMessageError

        # Removes the `factoid all` cache since it has become outdated
        if guild in self.factoid_all_cache:
            del self.factoid_all_cache[guild]

        factoid = self.bot.models.Factoid(
            name=factoid_name.lower(),
            guild=guild,
            message=message,
            embed_config=embed_config,
            alias=alias,
        )

        await factoid.create()

    async def modify_factoid_call(
        self,
        factoid,
        factoid_name: str = None,
        message: str = None,
        embed_config: str = None,
        hidden: bool = None,
        alias: str = None,
    ):
        """Makes a DB call to modify a factoid

        Args:
            factoid (Factoid): Factoid to modify.
            factoid_name (str, optional): New factoid name. Defaults to None.
            message (str, optional): New factoid message. Defaults to None.
            embed_config (str, optional): Whether the factoid has an embed set up. Defaults to None.
            hidden (bool, optional): Whether the factoid is hidden. Defaults to None.
            alias (str, optional): New parent factoid. Defaults to None.

        Raises:
            TooLongFactoidMessageError: When the message argument is over 2k chars, discords limit
        """
        if message and len(message) > 2000:
            raise TooLongFactoidMessageError

        # Removes the `factoid all` cache since it has become outdated
        if hidden not in [None, False] and factoid.guild in self.factoid_all_cache:
            del self.factoid_all_cache[factoid.guild]

        await factoid.update(
            name=factoid_name.lower() if factoid_name is not None else factoid.name,
            message=message if message is not None else factoid.message,
            embed_config=(
                embed_config if embed_config is not None else factoid.embed_config
            ),
            hidden=hidden if hidden is not None else factoid.hidden,
            alias=alias if alias is not None else None,
        ).apply()

        await self.handle_cache(factoid.guild, factoid.name)

    # -- Utility --
    async def confirm_factoid_deletion(
        self, factoid_name: str, ctx: commands.Context, fmt: str
    ) -> bool:
        """Confirms if a factoid should be deleted/modified

        Args:
            factoid_name (str): The factoid that is being prompted for deletion
            ctx (commands.Context): Used to return the message
            fmt (str): Formatting for the returned message

        Returns:
            (bool): Whether the factoid was deleted/modified
        """

        view = ui.Confirm()
        await view.send(
            message=(
                f"The factoid `{factoid_name}` already exists. Should I overwrite it?"
            ),
            channel=ctx.channel,
            author=ctx.author,
        )

        await view.wait()
        if view.value is ui.ConfirmResponse.TIMEOUT:
            return False

        if view.value is ui.ConfirmResponse.DENIED:
            await auxiliary.send_deny_embed(
                message=f"The factoid `{factoid_name}` was not {fmt}.",
                channel=ctx.channel,
            )
            return False

        return True

    async def check_valid_factoid_contents(
        self, ctx: commands.Context, factoid_name: str, message: str
    ) -> str:
        """Makes sure the factoid contents are valid

        Args:
            ctx (commands.Context): Used to make sure that the .factoid remember invokation message
                                    didn't include any mentions
            factoid_name (str): The name to check
            message (str): The message to check

        Returns:
            str: The error message
        """

        # Prevents factoids from being created with any mentions
        if (
            ctx.message.mention_everyone  # @everyone
            or ctx.message.role_mentions  # @role
            or ctx.message.mentions  # @person
            or ctx.message.channel_mentions  # #Channel
        ):
            return "I cannot remember factoids with user/role/channel mentions"

        # Prevents factoids being created with html elements
        if re.search(r"<[^>]+>", message) or re.search(r"<[^>]+>", factoid_name):
            return "Cannot create factoids that contain HTML tags!"

        # Prevents factoids being created with spaces
        if " " in factoid_name:
            return "Cannot create factoids with names that contain spaces!"

        return None

    async def handle_parent_change(
        self, ctx: commands.Context, aliases: list, new_name: str
    ):
        """Changes the list of aliases to point to a new name

        Args:
            aliases (list): A list of aliases to change
            new_name (str): The name of the new parent
            ctx (commands.Context): Used for cache handling
        """

        for alias in aliases:
            # Doesn't handle the initial, changed alias
            if alias.name == new_name:
                continue
            # Updates the existing aliases to point to the new parent
            await self.modify_factoid_call(factoid=alias, alias=new_name)
            await self.handle_cache(str(ctx.guild.id), alias.name)

    async def check_alias_recursion(
        self,
        channel: discord.TextChannel,
        guild: str,
        factoid_name: str,
        alias_name: str,
    ) -> bool:
        """Makes sure an alias isn't already present in a factoids alias list

        Args:
            channel (discord.TextChannel): The channel to send the return message to
            guild (str): The id of the guild from which the command was executed
            factoid_name (str): The name of the parent
            alias_name (str): The alias to check

        Returns:
            bool: Whether the alias recurses
        """

        # Get list of aliases of the target factoid
        factoid_aliases = (
            await self.bot.models.Factoid.query.where(
                self.bot.models.Factoid.alias == alias_name
            )
            .where(self.bot.models.Factoid.guild == guild)
            .gino.all()
        )

        # Returns arue if the factoid and alias name is the same (.factoid alias a a)
        if factoid_name == alias_name:
            await auxiliary.send_deny_embed(
                message="Can't set an alias for itself!", channel=channel
            )
            return True

        # Returns True if the target has the alias already
        # (.factoid alias b a, where b has a set already)
        if factoid_name in [alias.name for alias in factoid_aliases]:
            await auxiliary.send_deny_embed(
                message=f"`{alias_name.lower()}` already has `{factoid_name.lower()}`"
                + "set as an alias!",
                channel=channel,
            )
            return True

        return False

    def get_embed_from_factoid(self, factoid) -> discord.Embed:
        """Gets the factoid embed from its message.

        Args:
            (Factoid) factoid: The factoid to get the json of

        Returns:
            discord.Embed: The embed of the factoid
        """
        if not factoid.embed_config:
            return None

        embed_config = json.loads(factoid.embed_config)

        return discord.Embed.from_dict(embed_config)

    # -- Cache functions --
    async def handle_cache(self, guild: str, factoid_name: str):
        """Deletes factoid from the factoid cache

        Args:
            guild (str): The guild to get the cache key
            factoid_name (str): The name of the factoid to remove from the cache
        """
        key = self.get_cache_key(guild, factoid_name)

        if key in self.factoid_cache:
            del self.factoid_cache[key]

    def get_cache_key(self, guild: str, factoid_name: str) -> str:
        """Gets the cache key for a guild

        Args:
            guild (str): The ID of the guild
            factoid_name (str): The name of the factoid

        Returns:
            str: The cache key
        """
        return f"{guild}_{factoid_name}"

    # -- Getting factoids --
    async def get_all_factoids(
        self, guild: str = None, list_hidden: bool = False
    ) -> list:
        """Gets all factoids from a guild

        Args:
            guild (str, optional): The guild to get the factoids from.
                                   Defaults to None, where all guilds are returned instead.
            list_hidden (bool, optional): Whether to list hidden factoids as well.
                                          Defaults to False.

        Returns:
            list: List of factoids
        """
        # Gets factoids for a guild, including those that are hidden
        if guild and list_hidden:
            factoids = await self.bot.models.Factoid.query.where(
                self.bot.models.Factoid.guild == guild
            ).gino.all()

        # Gets factoids for a guild excluding the hidden ones
        elif guild and not list_hidden:
            factoids = (
                await self.bot.models.Factoid.query.where(
                    self.bot.models.Factoid.guild == guild
                )
                # hiding hidden factoids
<<<<<<< HEAD
                # pylint: disable=C0121
                .where(self.models.Factoid.hidden == False).gino.all()
=======
                .where(self.bot.models.Factoid.hidden is False).gino.all()
>>>>>>> cfffd7c6
            )

        # Gets ALL factoids for ALL guilds
        else:
            factoids = await self.bot.db.all(self.bot.models.Factoid.query)

        # Sorts them alphabetically
        if factoids:
            factoids.sort(key=lambda factoid: factoid.name)

        return factoids

    async def get_raw_factoid_entry(self, factoid_name: str, guild: str):
        """Searches the db for a factoid by its name, does NOT follow aliases

        Args:
            factoid_name (str): The name of the factoid to get
            guild (str): The id of the guild for the factoid

        Returns:
            Factoid: The factoid
        """
        cache_key = self.get_cache_key(guild, factoid_name)
        factoid = self.factoid_cache.get(cache_key)
        # If the factoid isn't cached
        if not factoid:
            factoid = (
                await self.bot.models.Factoid.query.where(
                    self.bot.models.Factoid.name == factoid_name.lower()
                )
                .where(self.bot.models.Factoid.guild == guild)
                .gino.first()
            )

            # If the factoid doesn't exist
            if not factoid:
                raise FactoidNotFoundError(factoid=factoid_name)

            # Caches it
            self.factoid_cache[cache_key] = factoid

        return factoid

    async def get_factoid(self, factoid_name: str, guild: str):
        """Gets the factoid from the DB, follows aliases

        Args:
            factoid_name (str): The name of the factoid to get
            guild (str): The id of the guild for the factoid

        Raises:
            FactoidNotFoundError: If the factoid wasn't found

        Returns:
            Factoid: The factoid
        """
        factoid = await self.get_raw_factoid_entry(factoid_name.lower(), guild)

        # Handling if the call is an alias
        if factoid and factoid.alias not in ["", None]:
            factoid = await self.get_raw_factoid_entry(factoid.alias, guild)
            factoid_name = factoid.name

        if not factoid:
            raise FactoidNotFoundError(factoid=factoid_name)

        return factoid

    # -- Adding and removing factoids --

    async def add_factoid(
        self,
        ctx: commands.Context,
        factoid_name: str,
        guild: str,
        message: str,
        embed_config: str,
        alias: str = None,
    ):
        """Adds a factoid with confirmation, modifies it if it already exists

        Args:
            ctx (commands.Context): The context used for the confirmation message
            factoid_name (str): The name of the factoid
            guild (str): The guild of the factoid
            message (str): The message of the factoid
            embed_config (str): The embed config of the factoid
            alias (str, optional): The parent of the factoid. Defaults to None.
        """
        fmt = "added"  # Changes to modified, used for the returned message
        name = factoid_name  # Name if the factoid doesn't exist

        # Checks if the factoid exists already
        try:
            factoid = await self.get_factoid(factoid_name, guild)
            name = factoid.name.lower()  # Name of the parent

        # Adds the factoid if it doesn't exist already
        except FactoidNotFoundError:
            # If remember was called with an embed but not a message and the factoid does not exist
            if not message:
                await auxiliary.send_deny_embed(
                    message="You did not provide the factoid message!",
                    channel=ctx.channel,
                )
                return

            await self.create_factoid_call(
                factoid_name=name,
                guild=guild,
                message=message,
                embed_config=embed_config,
                alias=alias,
            )

        # Modifies the factoid if it already exists
        else:
            fmt = "modified"
            # Confirms modification
            if await self.confirm_factoid_deletion(name, ctx, fmt) is False:
                return

            # Modifies the old entry
            await self.modify_factoid_call(
                factoid=await self.get_raw_factoid_entry(name, str(ctx.guild.id)),
                factoid_name=name,
                message=message,
                embed_config=embed_config,
                alias=alias,
            )

        # Removes the factoid from the cache
        await self.handle_cache(guild, name)

        await auxiliary.send_confirm_embed(
            message=f"Successfully {fmt} the factoid `{name.lower()}`",
            channel=ctx.channel,
        )

    async def delete_factoid(self, ctx: commands.Context, factoid_name: str) -> bool:
        """Deletes a factoid with confirmation

        Args:
            ctx (commands.Context): Context to send the confirmation message to
            factoid_name (str): Name of the factoid to remove

        Returns:
            (bool): Whether the factoid was deleted
        """
        factoid = await self.get_raw_factoid_entry(factoid_name, str(ctx.guild.id))

        view = ui.Confirm()
        await view.send(
            message=f"This will remove the factoid `{factoid_name.lower()}` forever."
            + " Are you sure?",
            channel=ctx.channel,
            author=ctx.author,
        )

        await view.wait()
        if view.value is ui.ConfirmResponse.TIMEOUT:
            return False

        if view.value is ui.ConfirmResponse.DENIED:
            await auxiliary.send_deny_embed(
                message=f"Factoid `{factoid_name.lower()}` was not deleted",
                channel=ctx.channel,
            )
            return False

        await self.delete_factoid_call(factoid, str(ctx.guild.id))

        # Don't send the confirmation message if this is an alias either
        await auxiliary.send_confirm_embed(
            f"Successfully deleted the factoid `{factoid_name.lower()}`",
            channel=ctx.channel,
        )
        return True

    # -- Getting and responding with a factoid --
    async def match(self, config, _: commands.Context, message_contents: str) -> bool:
        """Checks if a message started with the prefix from the config

        Args:
            config (Config): The config to get the prefix from
            _ (commands.Context): Ctx, not used
            message_contents (str): The message to check

        Returns:
            bool: Whether the message starts with the prefix or not
        """
        return message_contents.startswith(config.extensions.factoids.prefix.value)

    async def response(self, config, ctx: commands.Context, message_content: str, _):
        """Responds to a factoid call

        Args:
            config (Config): The server config
            ctx (commands.Context): Context of the call
            message_content (str): Content of the call
            _ (bool): Result, unused

        Raises:
            FactoidNotFoundError: Raised if a broken alias is present in the DB
            TooLongFactoidMessageError: Raised when the raw message content is over discords
                                        2000 chat limit
        """
        if not ctx.guild:
            return
        # Checks if the first word of the content after the prefix is a valid factoid
        # Replaces \n with spaces so factoid can be called even with newlines
        query = message_content[1:].replace("\n", " ").split(" ")[0].lower()
        try:
            factoid = await self.get_factoid(query, str(ctx.guild.id))

        except FactoidNotFoundError:
            await self.bot.logger.debug(
                f"Invalid factoid call {query} from {ctx.guild.id}"
            )
            return

        embed = self.get_embed_from_factoid(factoid)
        # if the json doesn't include non embed argument, then don't send anything
        # otherwise send message text with embed
        plaintext_content = factoid.message if not embed else None
        mentions = auxiliary.construct_mention_string(ctx.message.mentions)

        content = " ".join(filter(None, [mentions, plaintext_content])) or None
        if content and len(content) > 2000:
            await auxiliary.send_deny_embed(
                message="I ran into an error sending that factoid: "
                + "The factoid message is longer than the discord size limit (2000)",
                channel=ctx.channel,
            )
            raise TooLongFactoidMessageError

        try:
            # define the message and send it
            await ctx.reply(
                content=content,
                embed=embed,
            )
            # log it in the logging channel with type info and generic content
            await self.bot.guild_log(
                ctx.guild,
                "logging_channel",
                "info",
                f"Sending factoid: {query} (triggered by {ctx.author} in"
                f" #{ctx.channel.name})",
                send=True,
            )
        # If something breaks, also log it
        except discord.errors.HTTPException as e:
            await self.bot.guild_log(
                ctx.guild,
                "logging_channel",
                "error",
                "Could not send factoid",
                exception=e,
            )
            # Sends the raw factoid instead of the embed as fallback
            await ctx.reply(f"{mentions+' ' if mentions else ''}{factoid.message}")

        await self.send_to_irc(ctx, factoid.message)

    async def send_to_irc(
        self, ctx: commands.Context, factoid_message: discord.Message
    ) -> None:
        """Send a factoid to IRC channel, if it was called in a linked channel

        Args:
            ctx (commands.Context): The context in which the command was run
            factoid_message (discord.Message): The text of the factoid to send
        """
        await self.bot.irc.irc_cog.handle_factoid(
            channel=ctx.channel,
            discord_message=ctx.message,
            factoid_message=factoid_message,
        )

    # -- Factoid job related functions --
    async def kickoff_jobs(self):
        """Gets a list of cron jobs and starts them"""
        jobs = await self.bot.models.FactoidJob.query.gino.all()
        for job in jobs:
            job_id = job.job_id
            self.running_jobs[job_id] = {}

            # This allows the task to be manually cancelled, preventing one more execution
            task = asyncio.create_task(self.cronjob(job))
            task = self.running_jobs[job_id]["task"] = task

    async def cronjob(self, job, ctx: commands.Context = None):
        """Run a cron job for a factoid

        Args:
            job (FactoidJob): The job to start
            ctx (commands.Context): The context, used for logging
        """
        job_id = job.job_id
        self.running_jobs[job_id]["job"] = job

        while True:
            job = self.running_jobs.get(job_id)["job"]
            if not job:
                from_db = await self.bot.models.FactoidJob.query.where(
                    self.bot.models.FactoidJob.job_id == job_id
                ).gino.first()
                if not from_db:
                    # This factoid job has been deleted from the DB
                    await self.bot.logger.warning(
                        f"Cron job {job} has failed - factoid has been deleted from"
                        " the DB"
                    )
                    if ctx:
                        await self.bot.guild_log(
                            ctx.guild,
                            "logging_channel",
                            "error",
                            f"Cron job {job} has failed - factoid has been deleted from"
                            " the DB",
                        )
                    return
                job = from_db
                self.running_jobs[job_id]["job"] = job

            try:
                await aiocron.crontab(job.cron).next()

            except CroniterBadCronError as e:
                await self.bot.logger.error(
                    "Could not await cron completion", exception=e
                )
                if ctx:
                    await self.bot.guild_log(
                        ctx.guild,
                        "logging_channel",
                        "error",
                        "Could not await cron job completion",
                        exception=e,
                    )
                await asyncio.sleep(300)

            factoid = await self.bot.models.Factoid.query.where(
                self.bot.models.Factoid.factoid_id == job.factoid
            ).gino.first()
            if not factoid:
                await self.bot.logger.warning(
                    "Could not find factoid referenced by job - will retry after"
                    " waiting"
                )
                continue

            # Get_embed accepts job as a factoid object
            embed = self.get_embed_from_factoid(factoid)
            content = factoid.message if not embed else None

            channel = self.bot.get_channel(int(job.channel))
            if not channel:
                await self.bot.logger.warning(
                    "Could not find channel to send factoid cronjob - will retry after"
                    " waiting"
                )
                continue

            try:
                await channel.send(content=content, embed=embed)

            except discord.errors.HTTPException as e:
                await self.bot.guild_log(
                    ctx.guild,
                    "logging_channel",
                    "error",
                    "Could not send looped factoid",
                    exception=e,
                )
                # Sends the raw factoid instead of the embed as fallback
                await channel.send(content=factoid.message)

            await self.send_to_irc(channel, factoid.message)

    @commands.group(
        brief="Executes a factoid command",
        description="Executes a factoid command",
    )
    async def factoid(self, ctx):
        """Method to create the factoid command group."""

        # Executed if there are no/invalid args supplied
        await base.extension_help(self, ctx, self.__module__[11:])

    @auxiliary.with_typing
    @commands.check(has_manage_factoids_role)
    @commands.guild_only()
    @factoid.command(
        brief="Creates a factoid",
        aliases=["add"],
        description="Creates a factoid",
        usage="[factoid-name] [factoid-output] |optional-embed-json-upload|",
    )
    async def remember(
        self, ctx: commands.Context, factoid_name: str, *, message: str = ""
    ):
        """Command to add a factoid

        Args:
            ctx (commands.Context): Context of the invokation
            factoid_name (str): Name of the factoid to add
            message (str): The message of the factoid
        """
        # Checks if contents and name are valid
        error_message = await self.check_valid_factoid_contents(
            ctx, factoid_name, message
        )
        if error_message is not None:
            await auxiliary.send_deny_embed(message=error_message, channel=ctx.channel)
            return

        embed_config = await auxiliary.get_json_from_attachments(
            ctx.message, as_string=True
        )

        if not embed_config and not message:
            await auxiliary.send_deny_embed(
                message="You did not provide the factoid message!", channel=ctx.channel
            )
            return

        if embed_config and message == "":
            message = None

        await self.add_factoid(
            ctx,
            factoid_name=factoid_name,
            guild=str(ctx.guild.id),
            message=message,
            embed_config=embed_config if embed_config else "",
            alias=None,
        )

    @auxiliary.with_typing
    @commands.check(has_manage_factoids_role)
    @commands.guild_only()
    @factoid.command(
        brief="Deletes a factoid",
        aliases=["delete", "remove"],
        description="Deletes a factoid permanently, including its aliases",
        usage="[factoid-name]",
    )
    async def forget(self, ctx: commands.Context, factoid_name: str):
        """Command to remove a factoid

        Args:
            ctx (commands.Context): Context of the invokation
            factoid_name (str): Name of the factoid to remove
        """

        factoid = await self.get_factoid(factoid_name, str(ctx.guild.id))

        if not await self.delete_factoid(ctx, factoid.name):
            return

        # Removes associated aliases as well
        aliases = (
            await self.bot.models.Factoid.query.where(
                self.bot.models.Factoid.alias == factoid.name
            )
            .where(self.bot.models.Factoid.guild == str(ctx.guild.id))
            .gino.all()
        )
        for alias in aliases:
            await self.delete_factoid_call(alias, str(ctx.guild.id))

    @auxiliary.with_typing
    @commands.check(has_manage_factoids_role)
    @commands.guild_only()
    @factoid.command(
        brief="Loops a factoid",
        description="Loops a pre-existing factoid",
        usage="[factoid-name] [channel] [cron-config]",
    )
    async def loop(
        self,
        ctx: commands.Context,
        factoid_name: str,
        channel: discord.TextChannel,
        *,
        cron_config: str,
    ):
        """Command to loop a factoid in a channel

        Args:
            ctx (commands.Context): Context of the invocation
            factoid_name (str): The name of the factoid to loop
            channel (discord.TextChannel): The channel to loop the factoid in
            cron_config (str): The cron config of the loop
        """

        factoid = await self.get_factoid(factoid_name, str(ctx.guild.id))

        # Check if loop already exists
        job = (
            await self.bot.models.FactoidJob.join(self.bot.models.Factoid)
            .select()
            .where(self.bot.models.FactoidJob.channel == str(channel.id))
            .where(self.bot.models.Factoid.name == factoid.name)
            .gino.first()
        )
        if job:
            await auxiliary.send_deny_embed(
                message="That factoid is already looping in this channel",
                channel=ctx.channel,
            )
            return

        # Only matches valid cron syntaxes (including some ugly ones,
        # except @ stuff since that isn't supported by cronitor anyways)
        if not re.match(
            self.CRON_REGEX,
            cron_config,
        ):
            await auxiliary.send_deny_embed(
                message=f"`{cron_config}` is not a valid cron configuration!",
                channel=ctx.channel,
            )
            return

        job = self.bot.models.FactoidJob(
            factoid=factoid.factoid_id, channel=str(channel.id), cron=cron_config
        )
        await job.create()

        job_id = job.job_id
        self.running_jobs[job_id] = {}

        # This allows the task to be manually cancelled, preventing one more execution
        task = asyncio.create_task(self.cronjob(job, ctx))
        self.running_jobs[job_id]["task"] = task

        await auxiliary.send_confirm_embed(
            message="Factoid loop created", channel=ctx.channel
        )

    @auxiliary.with_typing
    @commands.check(has_manage_factoids_role)
    @commands.guild_only()
    @factoid.command(
        brief="Removes a factoid's loop config",
        description="De-loops a pre-existing factoid",
        usage="[factoid-name] [channel]",
    )
    async def deloop(
        self, ctx: commands.Context, factoid_name: str, channel: discord.TextChannel
    ):
        """Command to remove a factoid loop

        Args:
            ctx (commands.Context): Context of the invocation
            factoid_name (str): The name of the factoid to deloop
            channel (discord.TextChannel): The channel to deloop the factoid from
        """

        factoid = await self.get_factoid(factoid_name, str(ctx.guild.id))

        job = (
            await self.bot.models.FactoidJob.query.where(
                self.bot.models.FactoidJob.channel == str(channel.id)
            )
            .where(self.bot.models.Factoid.name == factoid.name)
            .gino.first()
        )
        if not job:
            await auxiliary.send_deny_embed(
                message="That job does not exist", channel=ctx.channel
            )
            return

        job_id = job.job_id
        # Stops the job
        self.running_jobs[job_id]["task"].cancel()
        # Deletes it
        await job.delete()

        await auxiliary.send_confirm_embed(
            message="Loop job deleted",
            channel=ctx.channel,
        )

    @auxiliary.with_typing
    @commands.check(has_manage_factoids_role)
    @commands.guild_only()
    @factoid.command(
        brief="Displays loop config",
        description="Retrieves and displays the loop config for a specific factoid",
        usage="[factoid-name] [channel]",
    )
    async def job(
        self, ctx: commands.Context, factoid_name: str, channel: discord.TextChannel
    ):
        """Command to list info about a loop

        Args:
            ctx (commands.Context): Context of the invocation
            factoid_name (str): The name of the factoid
            channel (discord.TextChannel): The channel the factoid is looping in
        """
        factoid = await self.get_factoid(factoid_name, str(ctx.guild.id))

        # List jobs > Select jobs that have a matching text and channel
        job = (
            await self.bot.models.FactoidJob.join(self.bot.models.Factoid)
            .select()
            .where(self.bot.models.FactoidJob.channel == str(channel.id))
            .where(self.bot.models.Factoid.name == factoid.name)
            .gino.first()
        )
        if not job:
            await auxiliary.send_deny_embed(
                message="That job does not exist", channel=ctx.channel
            )
            return

        embed_label = ""
        if job.embed_config:
            embed_label = "(embed)"

        embed = auxiliary.generate_basic_embed(
            color=discord.Color.blurple(),
            title=f"Loop config for {factoid.name} {embed_label}",
            description=f'"{job.message}"',
        )

        embed.add_field(name="Channel", value=f"#{channel.name}")
        embed.add_field(name="Cron config", value=f"`{job.cron}`")

        await ctx.send(embed=embed)

    @auxiliary.with_typing
    @commands.guild_only()
    @factoid.command(
        brief="Lists loop jobs",
        description="Lists all the currently registered loop jobs",
    )
    async def jobs(self, ctx: commands.Context):
        """Command ot list all factoid loop jobs

        Args:
            ctx (commands.Context): Context of the invocation
        """
        # Gets jobs for invokers guild
        jobs = (
            await self.bot.models.FactoidJob.join(self.bot.models.Factoid)
            .select()
            .where(self.bot.models.Factoid.guild == str(ctx.guild.id))
            .gino.all()
        )
        if not jobs:
            await auxiliary.send_deny_embed(
                message="There are no registered factoid loop jobs for this guild",
                channel=ctx.channel,
            )
            return

        embed = discord.Embed(
            color=discord.Color.blurple(),
            title=f"Factoid loop jobs for {ctx.guild.name}",
        )
        for job in jobs[:10]:
            channel = self.bot.get_channel(int(job.channel))
            if not channel:
                continue
            embed.add_field(
                name=f"{job.name.lower()} - #{channel.name}",
                value=f"`{job.cron}`",
                inline=False,
            )

        await ctx.send(embed=embed)

    @auxiliary.with_typing
    @commands.check(has_manage_factoids_role)
    @commands.guild_only()
    @factoid.command(
        name="json",
        brief="Gets embed JSON",
        description="Gets embed JSON for a factoid",
        usage="[factoid-name]",
    )
    async def _json(self, ctx: commands.Context, factoid_name: str):
        """Gets the json of a factoid

        Args:
            ctx (commands.Context): Context of the invocation
            factoid_name (str): The name of the factoid
        """

        factoid = await self.get_factoid(factoid_name, str(ctx.guild.id))

        if not factoid.embed_config:
            await auxiliary.send_deny_embed(
                message=f"There is no embed config for `{factoid_name.lower()}`",
                channel=ctx.channel,
            )
            return

        # Formats the json to have indents, then sends it to the channel it was called from
        formatted = json.dumps(json.loads(factoid.embed_config), indent=4)
        json_file = discord.File(
            io.StringIO(formatted),
            filename=(
                f"{factoid.name}-factoid-embed-config-{datetime.datetime.utcnow()}.json"
            ),
        )

        await ctx.send(file=json_file)

    @auxiliary.with_typing
    @commands.guild_only()
    @factoid.command(
        brief="Gets information about a factoid",
        aliases=["aliases"],
        description=(
            "Returns information about a factoid (or the parent if it's an alias)"
        ),
        usage="[factoid-name]",
    )
    async def info(
        self,
        ctx: commands.Context,
        query: str,
    ):
        """Command to list info about a factoid

        Args:
            ctx (commands.Context): Context of the invocation
            query (str): The factoid name to query
        """

        # Gets the factoid if it exists
        factoid = await self.get_factoid(query, str(ctx.guild.id))

        embed = discord.Embed(title=f"Info about `{factoid.name.lower()}`")

        # Parses list of aliases into a neat string
        aliases = (
            await self.bot.models.Factoid.query.where(
                self.bot.models.Factoid.alias == factoid.name
            )
            .where(self.bot.models.Factoid.guild == str(ctx.guild.id))
            .gino.all()
        )
        # Awkward formatting of `, ` to save an if statement
        alias_list = "" if aliases else "None, "
        for alias in aliases:
            alias_list += f"`{alias.name.lower()}`, "

        # Gets the factoids loop jobs
        jobs = await self.bot.models.FactoidJob.query.where(
            self.bot.models.FactoidJob.factoid == factoid.factoid_id
        ).gino.all()

        # Adds all firleds to the embed
        embed.add_field(name="Aliases", value=alias_list[:-2])
        embed.add_field(name="Embed", value=bool(factoid.embed_config))
        embed.add_field(name="Contents", value=factoid.message)
        embed.add_field(name="Date of creation", value=factoid.time)

        if jobs:
            for job in jobs[:10]:
                channel = self.bot.get_channel(int(job.channel))
                if not channel:
                    continue
                embed.add_field(
                    name=f"**Loop:** {factoid.name} - #{channel.name}",
                    value=f"`{job.cron}`\n",
                    inline=False,
                )

        # Finally, sends the factoid
        await ctx.send(embed=embed)

    @auxiliary.with_typing
    @commands.guild_only()
    @factoid.command(
        name="all",
        aliases=["lsf"],
        brief="List all factoids",
        description="Sends a list of all factoids, can take a file and hidden flag.",
        usage="[optional-flag]",
    )
    async def all_(self, ctx: commands.Context, *, flag: str = ""):
        """Command to list all factoids

        Args:
            ctx (commands.Context): Context of the invocation
            flag (str, optional): Can be "file", which will return a .yaml instead of a paste.
                                  Can also be "hidden", which will return only hidden factoids.
                                  Defaults to an empty string.

        Raises:
            commands.MissingPermission: Raised when someone tries to call .factoid all with
                                        the hidden flag without administrator permissions
        """
        flags = flag.lower().split()
        guild = str(ctx.guild.id)

        # Gets the url from the cache if the invokation doesn't contain flags
        if (
            "file" not in flags
            and "hidden" not in flags
            and guild in self.factoid_all_cache
        ):
            url = self.factoid_all_cache[guild]["url"]
            await auxiliary.send_confirm_embed(message=url, channel=ctx.channel)
            return

        factoids = await self.get_all_factoids(guild, list_hidden=True)
        if not factoids:
            await auxiliary.send_deny_embed(
                message="No factoids found!", channel=ctx.channel
            )
            return

        # Gets a dict of aliases where
        # Aliased_factoid = ["list_of_aliases"]
        aliases = {}
        for factoid in factoids:
            if factoid.alias not in [None, ""]:
                # Append to aliases
                if factoid.alias in aliases:
                    aliases[factoid.alias].append(factoid.name)
                    continue

                aliases[factoid.alias] = [factoid.name]

        list_only_hidden = False
        if "hidden" in flags:
            if not ctx.author.guild_permissions.administrator:
                raise commands.MissingPermissions(["administrator"])

            list_only_hidden = True

        if "file" in flags or not self.bot.file_config.api.api_url.linx:
            await self.send_factoids_as_file(
                ctx, factoids, aliases, list_only_hidden, flag
            )
            return

        try:
            # -Tries calling the api-
            html = await self.generate_html(ctx, factoids, aliases, list_only_hidden)
            # If there are no applicable factoids
            if html is None:
                await auxiliary.send_deny_embed(
                    message="No factoids found!", channel=ctx.channel
                )
                return

            headers = {
                "Content-Type": "text/plain",
            }
            response = await self.bot.http_call(
                "put",
                self.bot.file_config.api.api_url.linx,
                headers=headers,
                data=io.StringIO(html),
                get_raw_response=True,
            )
            url = response["text"]
            filename = url.split("/")[-1]
            url = url.replace(filename, f"selif/{filename}")

            # Returns the url
            await auxiliary.send_confirm_embed(message=url, channel=ctx.channel)

            # Creates cache if hidden factoids weren't called
            if not list_only_hidden:
                self.factoid_all_cache[str(ctx.guild.id)] = {}
                self.factoid_all_cache[str(ctx.guild.id)]["url"] = url

        # If an error happened while calling the api
        except (gaierror, InvalidURL) as e:
            await self.bot.guild_log(
                ctx.guild,
                "logging_channel",
                "error",
                "Could not render/send all-factoid HTML",
                exception=e,
            )

            await self.send_factoids_as_file(
                ctx, factoids, aliases, list_only_hidden, flag
            )

    async def generate_html(
        self,
        ctx: commands.Context,
        factoids: list,
        aliases: dict,
        list_only_hidden: bool,
    ) -> str:
        """Method to generate the html file contents

        Args:
            ctx (commands.Context): The context, used for the guild name
            factoids (list): List of all factoids
            aliases (dict): A dictionary containing factoids and their aliases
            list_only_hidden (bool): Whether to list only hidden factoids

        Returns:
            str - The result html file
        """

        body_contents = ""
        for factoid in factoids:
            if (
                list_only_hidden
                and not factoid.hidden
                or not list_only_hidden
                and factoid.hidden
            ):
                continue

            # Formatting
            embed_text = " (embed)" if factoid.embed_config else ""

            # Skips aliases
            if factoid.alias not in [None, ""]:
                continue

            # If aliased
            if factoid.name in aliases:
                body_contents += (
                    f"<li><code>{factoid.name} [{', '.join(aliases[factoid.name])}]{embed_text}"
                    + f" - {factoid.message}</code></li>"
                )

            # If not aliased
            else:
                body_contents += (
                    f"<li><code>{factoid.name}{embed_text}"
                    + f" - {factoid.message}</code></li>"
                )
        if body_contents == "":
            return None

        body_contents = f"<ul>{body_contents}</ul>"
        output = (
            f"""
        <!DOCTYPE html>
        <html>
        <body>
        <h3>Factoids for {ctx.guild.name}</h3>
        {body_contents}
        <style>"""
            + """
        ul {
            display: table;
            width: auto;
        }

        ul li {
            display: table-row;
        }

        ul li:nth-child(even) {
            background-color: lightgray;
        }
        </style>
        </body>
        </html>
        """
        )
        return output

    async def send_factoids_as_file(
        self,
        ctx: commands.Context,
        factoids: list,
        aliases: dict,
        list_only_hidden: bool,
        flag: str,
    ):
        """Method to send the factoid list as a file instead of a paste

        Args:
            ctx (commands.Context): The context, used for the guild id
            factoids (list): List of all factoids
            aliases (dict): A dictionary containing factoids and their aliases
            list_only_hidden (bool): Whether to list only hidden factoids
            flag (str): The flags passed to the command itself, passed for caching
        """

        output_data = []
        for factoid in factoids:
            # Handles hidden factoids
            if (
                list_only_hidden
                and not factoid.hidden
                or not list_only_hidden
                and factoid.hidden
            ):
                continue

            # Skips aliases
            if factoid.alias not in [None, ""]:
                continue

            # If not aliased
            if factoid.name in aliases:
                data = {
                    "message": factoid.message,
                    "embed": bool(factoid.embed_config),
                    "aliases": ", ".join(aliases[factoid.name]),
                }

            # If aliased
            else:
                data = {"message": factoid.message, "embed": bool(factoid.embed_config)}

            output_data.append({factoid.name: data})

        if not output_data:
            await auxiliary.send_deny_embed(
                message="No factoids found!", channel=ctx.channel
            )
            return

        yaml_file = discord.File(
            io.StringIO(yaml.dump(output_data)),
            filename=(
                f"factoids-for-server-{ctx.guild.id}-{datetime.datetime.utcnow()}.yaml"
            ),
        )

        # Sends the file
        await ctx.send(file=yaml_file)

    @auxiliary.with_typing
    @commands.guild_only()
    @factoid.command(
        aliases=["find"],
        brief="Searches a factoid",
        description="Searches a factoid by name and contents",
        usage="[optional-flag]",
    )
    async def search(self, ctx: commands.Context, *, query: str):
        """Commands to search a factoid

        Args:
            ctx (commands.Context): Context of the invokation
            query (str): The querry to look for
        """
        query = query.lower()
        guild = str(ctx.guild.id)

        if len(query) < 3:
            await auxiliary.send_deny_embed(
                message="Please enter at least 3 characters for the search query!",
                channel=ctx.channel,
            )
            return

        factoids = await self.get_all_factoids(guild, list_hidden=False)
        # Makes query lowercase, makes sure you can't search for JSON elements
        embed = discord.Embed(color=discord.Color.green())
        num_of_matches = 0

        # - Name matches -
        name_matches = "`"
        for factoid in factoids:
            # Hard limit of 10
            if num_of_matches > 10:
                name_matches = name_matches[:-2] + " more...---"
                break

            if not factoid.alias and query in factoid.name.lower():
                name_matches += f"{factoid.name}`, `"
                num_of_matches += 1

        if name_matches == "`":
            name_matches = "No matches found!, `"

        # Adds name matches to the embed
        embed.add_field(name="Name matches", value=name_matches[:-3], inline=False)

        # - Content matches -
        num_of_matches = 0
        content_matches = "`"
        for factoid in factoids:
            # Hard limit of 10
            if num_of_matches > 10:
                content_matches = content_matches[:-2] + " more...---"
                break

            if factoid.embed_config is not None and (
                any(word in factoid.embed_config.lower() for word in query.split())
                or any(word in factoid.message.lower() for word in query.split())
            ):
                content_matches += f"{factoid.name}`, `"
                num_of_matches += 1

        if content_matches == "`":
            content_matches = "No matches found!   "

        # Adds content matches to the embed
        embed.add_field(
            name="Content matches", value=content_matches[:-3], inline=False
        )

        # Finally, send the embed
        await ctx.send(embed=embed)

    @auxiliary.with_typing
    @commands.check(has_manage_factoids_role)
    @commands.guild_only()
    @factoid.command(
        brief="Hides a factoid",
        description="Hides a factoid from showing in the all response",
        usage="[factoid-name]",
    )
    async def hide(
        self,
        ctx: commands.Context,
        factoid_name: str,
    ):
        """Command to hide a factoid from the .factoid all command

        Args:
            ctx (commands.Context): Context of the invokation
            factoid_name (str): Name of the factoid to hide
        """

        factoid = await self.get_factoid(factoid_name, str(ctx.guild.id))

        if factoid.hidden:
            await auxiliary.send_deny_embed(
                message=f"`{factoid_name.lower()}` is already hidden",
                channel=ctx.channel,
            )
            return

        await self.modify_factoid_call(factoid=factoid, hidden=True)

        await auxiliary.send_confirm_embed(
            message=f"`{factoid_name.lower()}` is now hidden", channel=ctx.channel
        )

    @auxiliary.with_typing
    @commands.check(has_manage_factoids_role)
    @commands.guild_only()
    @factoid.command(
        brief="Unhides a factoid",
        description="Unhides a factoid from showing in the all response",
        usage="[factoid-name]",
    )
    async def unhide(
        self,
        ctx: commands.Context,
        factoid_name: str,
    ):
        """Command to unhide a factoid from the .factoid all list

        Args:
            ctx (commands.Context): Context of the invokation
            factoid_name (str): The name of the factoid to unhide
        """
        factoid = await self.get_factoid(factoid_name, str(ctx.guild.id))

        if not factoid.hidden:
            await auxiliary.send_deny_embed(
                message=f"`{factoid_name.lower()}` is already unhidden",
                channel=ctx.channel,
            )
            return

        await self.modify_factoid_call(factoid=factoid, hidden=False)

        await auxiliary.send_confirm_embed(
            message=f"`{factoid_name.lower()}` is now unhidden", channel=ctx.channel
        )

    @auxiliary.with_typing
    @commands.check(has_manage_factoids_role)
    @commands.guild_only()
    @factoid.command(
        brief="Adds a factoid alias",
        description="Adds an alternate way to call a factoid",
        usage="[factoid-name] [alias-name]",
    )
    async def alias(
        self,
        ctx: commands.Context,
        factoid_name: str,
        alias_name: str,
    ):
        """Command to add an alternate way of calling a factoid

        Args:
            ctx (commands.Context): Context of the invokation
            factoid_name (str): The parent factoid name
            alias_name (str): The alias name
        """
        # Makes factoids caps insensitive

        # Gets the parent factoid
        factoid = await self.get_factoid(factoid_name, str(ctx.guild.id))

        # Stops execution if the target is in the alias list already
        if await self.check_alias_recursion(
            ctx.channel, str(ctx.guild.id), factoid_name, alias_name
        ):
            return

        # Prevents recursing aliases because fuck that!
        if factoid.alias not in ["", None]:
            await auxiliary.send_deny_embed(
                message="Can't set an alias for an alias!", channel=ctx.channel
            )
            return

        try:
            # Firstly check if the new entry already exists
            target_entry = await self.get_raw_factoid_entry(
                alias_name, str(ctx.guild.id)
            )

        # No handling needs to be done if it doesn't exist
        except FactoidNotFoundError:
            pass

        # Handling if it does already exist
        else:
            # Alias already present and points to the correct factoid
            if target_entry.alias == factoid.name:
                await auxiliary.send_deny_embed(
                    f"`{factoid.name.lower()}` already has"
                    f" `{target_entry.name.lower()}` set " + "as an alias!",
                    channel=ctx.channel,
                )
                return

            # Confirms deletion of old entry
            if not await self.confirm_factoid_deletion(alias_name, ctx, "replaced"):
                return

            # If the target entry is the parent
            if target_entry.alias in ["", None]:
                # The first alias becomes the new parent
                # A more destructive way to do this would be to have the new parent have
                # the old aliases, but that would delete the previous parent and therefore
                # be more dangerous.

                # Gets list of all aliases
                aliases = (
                    await self.bot.models.Factoid.query.where(
                        self.bot.models.Factoid.alias == target_entry.name
                    )
                    .where(self.bot.models.Factoid.guild == str(ctx.guild.id))
                    .gino.all()
                )

                # Don't make new parent if there isn't an alias for it
                if len(aliases) != 0:
                    # Modifies previous instance of alias to be the parent
                    alias_entry = await self.get_raw_factoid_entry(
                        aliases[0].name, str(ctx.guild.id)
                    )

                    await self.modify_factoid_call(
                        factoid=alias_entry,
                        factoid_name=aliases[0].name,
                        message=target_entry.message,
                        embed_config=target_entry.embed_config,
                        alias="",
                    )

                    await self.handle_parent_change(ctx, aliases, aliases[0].name)

            # Removes the old alias entry
            await self.delete_factoid_call(target_entry, str(ctx.guild.id))

        # Finally, add the new alias
        await self.create_factoid_call(
            factoid_name=alias_name,
            guild=str(ctx.guild.id),
            message="",
            embed_config="",
            alias=factoid.name,
        )
        await auxiliary.send_confirm_embed(
            message=f"Successfully added the alias `{alias_name.lower()}` for"
            + f" `{factoid.name.lower()}`",
            channel=ctx.channel,
        )

    @auxiliary.with_typing
    @commands.guild_only()
    @factoid.command(
        brief="Deletes only an alias",
        description=(
            "Removes an alias from the group. Will never delete the actual factoid"
        ),
        usage="[factoid-name] [optional-new-parent]",
    )
    async def dealias(
        self, ctx: commands.Context, factoid_name: str, replacement_name: str = None
    ):
        """Command to remove an alias from the group, but never delete the parent

        Args:
            ctx (commands.Context): Context of the invocation
            factoid_name (str): The name of the factoid to remove
            replacement_name (str, optional): Name of new parent. Defaults to None.
        """

        factoid = await self.get_factoid(factoid_name, str(ctx.guild.id))

        # -- Handling for aliases  --
        # (They just get deleted, no parent handling needs to be done)

        if factoid.name != factoid_name:
            await self.delete_factoid_call(
                await self.get_raw_factoid_entry(factoid_name, str(ctx.guild.id)),
                str(ctx.guild.id),
            )
            await auxiliary.send_confirm_embed(
                message=f"Deleted the alias `{factoid_name.lower()}`",
                channel=ctx.channel,
            )
            return

        # -- Handling for parents --

        # Gets list of aliases
        aliases = (
            await self.bot.models.Factoid.query.where(
                self.bot.models.Factoid.alias == factoid_name
            )
            .where(self.bot.models.Factoid.guild == str(ctx.guild.id))
            .gino.all()
        )
        # Stop execution if there is no other parent to be assigned
        if len(aliases) == 0:
            await auxiliary.send_deny_embed(
                message=f"`{factoid_name.lower()}` has no aliases", channel=ctx.channel
            )
            return

        # Converts the raw alias list to a list of alias names
        alias_list = []
        for alias in aliases:
            alias_list.append(alias.name)

        # Firstly checks if the replacement name is in the aliast list, if it wasn't specified
        # it defaults to None, both of which would assign a random value
        new_name = replacement_name if replacement_name in alias_list else alias_list[0]
        # If the value is specified (not None) and doesn't match the name, we know
        # the new entry is randomized
        if replacement_name and replacement_name != new_name:
            await auxiliary.send_deny_embed(
                message=f"I couldn't find the new parent `{replacement_name.lower()}`"
                + ", picking new parent at random",
                channel=ctx.channel,
            )

        new_entry = await self.get_raw_factoid_entry(new_name, str(ctx.guild.id))
        await self.modify_factoid_call(
            factoid=new_entry,
            factoid_name=new_name,
            message=factoid.message,
            embed_config=factoid.embed_config,
            alias="",
        )

        # Updates old aliases
        await self.handle_parent_change(ctx, aliases, new_name)
        await auxiliary.send_confirm_embed(
            message=f"Deleted the alias `{factoid_name.lower()}`",
            channel=ctx.channel,
        )

        # Logs the new parent change
        await self.bot.guild_log(
            ctx.guild,
            "logging_channel",
            "info",
            f"Factoid dealias: Deleted the alias `{factoid_name.lower()}`"
            + f", new parent: `{new_name.lower()}`",
            send=True,
        )

        jobs = (
            await self.bot.models.FactoidJob.query.where(
                self.bot.models.Factoid.guild == factoid.guild
            )
            .where(self.bot.models.Factoid.factoid_id == factoid.factoid_id)
            .gino.all()
        )
        # Deletes the factoid and deletes all jobs tied to it
        await self.delete_factoid_call(factoid, str(ctx.guild.id))

        # If there were jobs tied to it, recreate them with the new factoid
        if jobs:
            for job in jobs:
                new_job = self.bot.models.FactoidJob(
                    factoid=new_entry.factoid_id, channel=job.channel, cron=job.cron
                )
                await new_job.create()

                job_id = new_job.job_id
                self.running_jobs[job_id] = {}
                self.running_jobs[job_id]["job"] = new_job

                # Starts the new job
                task = asyncio.create_task(self.cronjob(new_job, ctx))
                self.running_jobs[job_id]["task"] = task

    @auxiliary.with_typing
    @commands.has_permissions(administrator=True)
    @commands.check(has_manage_factoids_role)
    @commands.guild_only()
    @factoid.command(
        brief="Flushes all factoid caches",
        description="Flushes all factoid caches",
    )
    async def flush(self, ctx: commands.Context):
        """Command to flush all factoid caches

        Args:
            ctx (commands.Context): Context of the invokation
        """
        self.factoid_cache.clear()  # Factoid execution cache
        self.factoid_all_cache.clear()  # Factoid all URL cache

        await auxiliary.send_confirm_embed(
            message=f"Factoid caches for `{str(ctx.guild.id)}` succesfully flushed!",
            channel=ctx.channel,
        )<|MERGE_RESOLUTION|>--- conflicted
+++ resolved
@@ -438,12 +438,9 @@
                     self.bot.models.Factoid.guild == guild
                 )
                 # hiding hidden factoids
-<<<<<<< HEAD
                 # pylint: disable=C0121
-                .where(self.models.Factoid.hidden == False).gino.all()
-=======
-                .where(self.bot.models.Factoid.hidden is False).gino.all()
->>>>>>> cfffd7c6
+                .where(self.bot.models.Factoid.hidden == False).gino.all()
+
             )
 
         # Gets ALL factoids for ALL guilds
