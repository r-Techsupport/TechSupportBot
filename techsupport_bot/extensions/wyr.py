--- conflicted
+++ resolved
@@ -19,507 +19,7 @@
         """Method to preconfig the wyr scenario."""
         self.last = None
 
-<<<<<<< HEAD
-    @util.with_typing
-=======
-    QUESTIONS = [
-        Question(
-            "be able to eat anything you want and have it be perfect nutrition",
-            "have to only sleep 1 hour a day and be fully rested",
-        ),
-        Question(
-            "have an obsessive insane person love you",
-            "have an obsessive insane person hate you",
-        ),
-        Question(
-            "change sexes every time you sneeze",
-            "not know the difference between a baby and a muffin",
-        ),
-        Question(
-            "fuck the top half of Emma Watson's body with the bottom half of Hulk"
-            " Hogan's body",
-            "fuck the top half of Hulk Hogan's body with the bottom half of Emma"
-            " Watson's body",
-        ),
-        Question("have hair for teeth", "have teeth for fair"),
-        Question(
-            "be very beautiful and have diarrhea forever",
-            "very ugly and safe from diarrhea for the rest of your life",
-        ),
-        Question("chug 1 gallon of ketchup", "tongue-kiss a chimp for 5 minutes"),
-        Question(
-            "have 'All Star' by Smash Mouth play every time you orgasm",
-            "orgasm every time 'All Star' by Smash Mouth plays",
-        ),
-        Question("be a feminine man", "be a masculine woman"),
-        Question("feed the whole world forever", "cure all cancer forever"),
-        Question(
-            "have Cheeto dust on your fingers for a year",
-            "have to walk around with wet socks for a year",
-        ),
-        Question(
-            "give your parents unrestricted access to your browsing history",
-            "your boss",
-        ),
-        Question(
-            "have every song you hear slowly turn into 'All Star' by Smash Mouth",
-            "have every movie you watch slowly turn into Shrek",
-        ),
-        Question(
-            "have a cat with a human face",
-            "have a dog with human hands instead of paws",
-        ),
-        Question("be a detective", "a pilot"),
-        Question("go skiing", "go to a water park"),
-        Question("fly a kite", "swing on a swing"),
-        Question("dance", "sing"),
-        Question("play hide and seek", "dodgeball"),
-        Question("be incredibly funny", "incredibly smart"),
-        Question("become five years older", "two years younger"),
-        Question("have a full suit of armor", "a horse"),
-        Question("be a master at drawing", "be an amazing singer"),
-        Question("be a wizard", "a superhero"),
-        Question("sail a boat", "ride in a hang glider"),
-        Question("brush your teeth with soap", "drink sour milk"),
-        Question("be a famous inventor", "a famous writer"),
-        Question("do school work as a group", "by yourself"),
-        Question("be able to do flips and backflips", "break dance"),
-        Question("see a firework display", "a circus performance"),
-        Question("it be warm and raining", "cold and snowing today"),
-        Question("be able to create a new holiday", "create a new sport"),
-        Question(
-            "only be able to walk on all fours",
-            "only be able to walk sideways like a crab",
-        ),
-        Question(
-            "start a colony on another planet",
-            "be the leader of a small country on Earth",
-        ),
-        Question(
-            "be able to see things that are very far away, like binoculars",
-            "be able to see things very close up, like a microscope",
-        ),
-        Question("be an incredibly fast swimmer", "an incredibly fast runner"),
-        Question(
-            "own an old-timey pirate ship and crew",
-            "a private jet with a pilot and infinite fuel",
-        ),
-        Question(
-            "be able to jump as far as a kangaroo",
-            "hold your breath as long as a whale",
-        ),
-        Question("be able to type/text very fast", "be able to read really quickly"),
-        Question(
-            "randomly turn into a frog for a day once a month",
-            "randomly turn into a bird for a day once every week",
-        ),
-        Question("have the chance to design a new toy", "create a new TV show"),
-        Question("be really good at math", "really good at sports"),
-        Question(
-            "be the author of a popular book",
-            "a musician in a band who released a popular album",
-        ),
-        Question(
-            "live in a house shaped like a circle", "a house shaped like a triangle"
-        ),
-        Question(
-            "live in a place with a lot of trees", "live in a place near the ocean"
-        ),
-        Question(
-            "have your room redecorated however you want",
-            "ten toys of your choice (can be any price)",
-        ),
-        Question("have a magic carpet that flies", "a see-through submarine"),
-        Question(
-            "everything in your house be one color",
-            "every single wall and door be a different color",
-        ),
-        Question(
-            "visit the international space station for a week",
-            "stay in an underwater hotel for a week",
-        ),
-        Question(
-            "have ninja-like skills", "have amazing coding skills in any language"
-        ),
-        Question("be able to control fire", "water"),
-        Question(
-            "have a new silly hat appear in your closet every morning",
-            "a new pair of shoes appear in your closet once a week",
-        ),
-        Question(
-            "be able to remember everything you’ve ever seen",
-            "heard or be able to perfectly imitate any voice you heard",
-        ),
-        Question(
-            "drink every meal as a smoothie",
-            "never be able to eat food that has been cooked",
-        ),
-        Question("meet your favorite celebrity", "be on a TV show"),
-        Question("be a master at origami", "a master of sleight of hand magic"),
-        Question("have a tail that can’t grab things", "wings that can’t fly"),
-        Question(
-            "have a special room you could fill with as many bubbles as you want,"
-            " anytime you want",
-            "have a slide that goes from your roof to the ground",
-        ),
-        Question("dance in front of 1000 people", "sing in front of 1000 people"),
-        Question("ride a very big horse", "a very small pony"),
-        Question(
-            "be able to shrink down to the size of an ant any time you wanted to",
-            "be able to grow to the size of a two-story building anytime you wanted to",
-        ),
-        Question("be able to move silently", "have an incredibly loud and scary voice"),
-        Question("be bulletproof", "be able to survive falls from any height"),
-        Question("eat a whole raw onion", "a whole lemon"),
-        Question(
-            "be incredibly luck with average intelligence",
-            "incredibly smart with average luck",
-        ),
-        Question(
-            "be able to change color to camouflage yourself",
-            "grow fifteen feet taller and shrink back down whenever you wanted",
-        ),
-        Question(
-            "instantly become a grown up",
-            "stay the age you are now for another two years",
-        ),
-        Question("have a personal life-sized robot", "a jetpack"),
-        Question(
-            "never have any homework", "be paid 10$ per hour for doing your homework"
-        ),
-        Question("take a coding class", "an art class"),
-        Question(
-            "eat a bowl of spaghetti noodles without sauce",
-            "a bowl of spaghetti sauce without noodles",
-        ),
-        Question(
-            "have eyes that change color depending on your mood",
-            "hair that changes color depending on the temperature",
-        ),
-        Question("eat an apple", "an orange"),
-        Question(
-            "taste the best pizza that has ever existed once but never again",
-            "have the 4th best pizza restaurant in the world within delivery distance",
-        ),
-        Question("go snorkeling on a reef", "camping by a lake"),
-        Question("have an elephant-sized cat", "a cat-sized elephant"),
-        Question(
-            "be able to jump into any picture and instantly be in that place and "
-            "time but able to return",
-            "would you rather be able to take pictures of the future, just stand "
-            "in a place think of a time in the future and take a picture",
-        ),
-        Question("play outdoors", "indoors"),
-        Question("eat broccoli flavored ice cream", "meat flavored cookies"),
-        Question(
-            "eat one live nonpoisonous spider",
-            "have fifty nonpoisonous spiders crawl on you all at once",
-        ),
-        Question("live on a sailboat", "in a cabin deep in the woods"),
-        Question(
-            "have an amazing tree house with slides and three rooms",
-            "an amazing entertainment system with a huge TV and every game console",
-        ),
-        Question("eat a popsicle", "a cupcake"),
-        Question("own a hot air balloon", "an airboat"),
-        Question(
-            "have a bubble gun that shoots giant 5-foot bubbles",
-            "a bathtub-sized pile of Legos",
-        ),
-        Question("eat a worm", "a grasshopper"),
-        Question("have super strength", "super speed"),
-        Question("never eat cheese again", "never drink anything sweet again"),
-        Question(
-            "have your very own house next to your parent’s house",
-            "live with your parents in a house that’s twice the size of the one you"
-            " live in now",
-        ),
-        Question("have a cupcake", "a piece of cake"),
-        Question(
-            "be able to move wires around with your mind",
-            "be able to turn any carpeted floor into a six-foot deep pool of water",
-        ),
-        Question(
-            "be able to speak any language but not be able to read in any of them",
-            "read any language but not be able to speak any of them",
-        ),
-        Question(
-            "live in a house where all the walls were made of glass",
-            "live in an underground house",
-        ),
-        Question("stay a kid until you turn 80", "instantly turn 40"),
-        Question(
-            "be able to watch any movies you want a week before they are released",
-            "always know what will be trendy before it becomes a trend",
-        ),
-        Question("be an athlete in the Summer Olympics", "the Winter Olympics"),
-        Question(
-            "be fluent in 10 languages",
-            "be able to code in 10 different programming languages",
-        ),
-        Question("drive a police car", "an ambulance"),
-        Question(
-            "have a piggy bank that doubles any money you put in it",
-            "find ten dollars under your pillow every time you wake up",
-        ),
-        Question("own a mouse", "a rat"),
-        Question("live in a cave", "a tree house"),
-        Question("do a book report", "a science project for a school assignment"),
-        Question("fly an airplane", "drive a fire truck"),
-        Question("be a talented engineer", "a talented coder"),
-        Question(
-            "spend the whole day in a huge garden",
-            "spend the whole day in a large museum",
-        ),
-        Question(
-            "be able to find anything that was lost",
-            "every time you touched someone they would be unable to lie",
-        ),
-        Question("be a babysitter", "a dog sitter"),
-        Question("ride a bike", "ride a kick scooter"),
-        Question(
-            "work alone on a school project", "work with others on a school project"
-        ),
-        Question(
-            "open one 5$ present every day",
-            "one big present that costs between 100$ to 300$ once a month",
-        ),
-        Question(
-            "have an unlimited supply of ice cream",
-            "a popular ice cream flavor named after you",
-        ),
-        Question("live in a place that is always dusty", "always humid"),
-        Question(
-            "have any book you wanted for free",
-            "be able to watch any movie you wanted for free",
-        ),
-        Question("be able to play the piano", "the guitar"),
-        Question("be able to read lips", "know sign language"),
-        Question("eat a hamburger", "a hot dog"),
-        Question("ride a roller coaster", "see a movie"),
-        Question(
-            "be able to change the color of anything with just a thought",
-            "know every language that has ever been spoken on Earth",
-        ),
-        Question("have super strong arms", "super strong legs"),
-        Question("move to a different city", "move to a different country"),
-        Question(
-            "be wildly popular on the social media platform of your choice",
-            "have an extremely popular podcast",
-        ),
-        Question(
-            "able to talk to animals and have them understand you, but you can’t"
-            " understand them,",
-            "would you rather be able to understand what animals say but they can’t"
-            " understand you",
-        ),
-        Question("eat smores", "cupcakes"),
-        Question("ride in a hang glider", "ride in a helicopter"),
-        Question("never have to sleep", "never have to eat"),
-        Question("be an amazing photographer", "an amazing writer"),
-        Question(
-            "sneeze uncontrollably for 15 minutes once every day",
-            "sneeze once every 3 minutes of the day while you are awake",
-        ),
-        Question(
-            "be able to remember everything in every book you read",
-            "remember every conversation you have",
-        ),
-        Question("have 10 mosquito bites", "1 bee sting"),
-        Question(
-            "be an actor/actress in a movie",
-            "write a movie script that would be made into a movie",
-        ),
-        Question("be able to talk to dogs", "cats"),
-        Question("have a jetpack", "a jet"),
-        Question("ride a roller coaster", "go down a giant water slide"),
-        Question(
-            "get every Lego set that comes out for free",
-            "every new video game system that comes out for free",
-        ),
-        Question(
-            "go on vacation to a new country every summer vacation",
-            "get an extra three weeks of summer break",
-        ),
-        Question(
-            "eat a turkey sandwich with vanilla ice cream inside",
-            "eat vanilla ice cream with bits of turkey inside",
-        ),
-        Question("ride a skateboard", "a bike"),
-        Question(
-            "visit every country in the World", "be able to play any musical instrument"
-        ),
-        Question(
-            "control the outcome of any coin flip",
-            "be unbeatable at rock, paper, scissors",
-        ),
-        Question("be able to type faster than anyone", "speak faster than anyone"),
-        Question("have a private movie theater", "your own private arcade"),
-        Question("be a cyborg", "a robot"),
-        Question("ride in a hang glider", "skydive"),
-        Question(
-            "every vegetable you eat taste like candy but still be healthy",
-            "all water you drink taste like a different delicious beverage every time"
-            " you drink it",
-        ),
-        Question(
-            "be really good at skateboarding", "really good at any video game you tried"
-        ),
-        Question(
-            "lay in a bathtub filled with worms for 5 minutes",
-            "lay in a bathtub filled with beetles that don’t bite for 5 minutes",
-        ),
-        Question("live next to a theme park", "next to a zoo"),
-        Question(
-            "have a room with whiteboard walls that you can draw on",
-            "a room where the whole ceiling is one big skylight",
-        ),
-        Question("have a house with trampoline floors", "a house with aquarium floors"),
-        Question("live in a castle", "a spaceship traveling far from earth"),
-        Question("play soccer", "baseball"),
-        Question("ride a camel", "ride a horse"),
-        Question(
-            "be amazing at drawing and painting",
-            "be able to remember everything you ever read",
-        ),
-        Question("have a jetpack", "a hoverboard that actually hovers (no wheels)"),
-        Question("have a ten dollar bill", "ten dollars in coins"),
-        Question("get up early", "stay up late"),
-        Question(
-            "be able to eat any spicy food without a problem",
-            "never be bitten by another mosquito",
-        ),
-        Question(
-            "never have to take a bath/shower but still always smell nice",
-            "never have to get another shot but still be healthy",
-        ),
-        Question(
-            "be able to learn everything in a book by putting it under your pillow"
-            " while you slept",
-            "be able to control your dreams every night",
-        ),
-        Question(
-            "be able to see new colors that no other people could see",
-            "be able to hear things that no other humans can hear",
-        ),
-        Question(
-            "move to a country and city of your choice",
-            "stay in your own country but not be able to decide where you moved",
-        ),
-        Question("have pancakes every day for breakfast", "pizza every day for dinner"),
-        Question("drive a race car", "fly a helicopter"),
-        Question(
-            "be unable to control how fast you talk",
-            "unable to control how loud you talk",
-        ),
-        Question(
-            "be rich and unknown", "be famous and have enough money, but not be rich"
-        ),
-        Question(
-            "live in a house in the forest where there aren’t many people around",
-            "live in a city with lots of people around",
-        ),
-        Question("dance", "draw"),
-        Question("have a 3d printer", "the best phone on the market"),
-        Question("go snow skiing", "water skiing"),
-        Question(
-            "never be able to eat any type meat again",
-            "never be able to eat things with sugar in them",
-        ),
-        Question("have no homework", "no tests"),
-        Question(
-            "be able to control the length of your hair with your mind",
-            "be able to control the length of your fingernails with your mind",
-        ),
-        Question("get to name a newly discovered tree", "a newly discovered spider"),
-        Question("swim in Jell-O", "swim in Nutella"),
-        Question("play on swings", "play on a slide"),
-        Question(
-            "have the power to shrink things to half their size",
-            "the power to enlarge things to twice their size",
-        ),
-        Question("live in a base under the ocean", "a floating base in the sky"),
-        Question(
-            "not need to eat and never be hungry",
-            "not need to drink and never be thirsty",
-        ),
-        Question(
-            "be the fastest kid at your school", "the smartest kid at your school"
-        ),
-        Question("be a scientist", "be the boss of a company"),
-        Question(
-            "have a magic freezer that always has all your favorite ice cream flavors",
-            "one that has a different ice cream flavor every time you open the door",
-        ),
-        Question("have a very powerful telescope", "a very powerful microscope"),
-        Question("hang out for an hour with 10 puppies", "10 kittens"),
-        Question(
-            "be able to change colors like a chameleon",
-            "hold your breath underwater for an hour",
-        ),
-        Question("learn to surf", "learn to ride a skateboard"),
-        Question(
-            "eat your favorite food every day",
-            "find 5 dollars under your pillow every morning",
-        ),
-        Question("have a pet penguin", "a pet Komodo dragon"),
-        Question(
-            "be able to eat pancakes as much as you want without it hurting your"
-            " health",
-            "be able to eat as much bacon as you want without it hurting your health",
-        ),
-        Question("be able to talk to animals", "be able to fly"),
-        Question("own a restaurant", "be a chef"),
-        Question("have a pet dinosaur of your choosing", "a dragon the size of a dog"),
-        Question("have an amazing tree house", "your whole yard be a trampoline"),
-        Question(
-            "have a slide that goes from your home’s roof to the ground",
-            "be able to change and control what color the lights are in your home",
-        ),
-        Question("be a famous musician", "a famous business owner"),
-        Question("play in a giant mud puddle", "a pool"),
-        Question(
-            "have your favorite artist perform a private show just for you",
-            "perform on stage next to your favorite artist for thousands of people",
-        ),
-        Question("be too hot", "too cold"),
-        Question("have 100$ now", "1000$ in a year"),
-        Question("have a real triceratops", "a robot triceratops"),
-        Question(
-            "have everything you draw become real", "become a superhero of your choice"
-        ),
-        Question(
-            "be given every Lego set that was ever made",
-            "get every new Lego set that comes out for free",
-        ),
-        Question("go to the beach", "go to the zoo"),
-        Question("get a new pair of shoes", "a jacket"),
-        Question("read a book", "read a magazine"),
-        Question(
-            "be the fastest swimmer on earth", "the third fastest runner on earth"
-        ),
-        Question("drink orange juice", "milk"),
-        Question("go camping", "stay in a hotel room"),
-        Question("go to the doctor for a shot", "the dentist to get a cavity filled"),
-        Question(
-            "be able to make plants grow very quickly",
-            "be able to make it rain whenever you wanted",
-        ),
-        Question("be a falcon", "a dolphin"),
-        Question("be able to read minds", "see one day into the future"),
-        Question(
-            "have fireworks go off every evening for an hour",
-            "have Christmas three times a year",
-        ),
-        Question(
-            "eat a bowl of spaghetti that was just one long noodle",
-            "eat ice cream launched from a catapult",
-        ),
-        Question("watch a two-hour movie", "watch two hours of shows"),
-    ]
-
     @auxiliary.with_typing
->>>>>>> 188d3338
     @commands.command(
         name="wyr",
         brief="Gets Would You Rather questions",
