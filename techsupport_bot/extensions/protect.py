"""Module for the protect extension of the discord bot."""
import datetime
import io
import re
from datetime import timedelta

import base
import discord
import expiringdict
import munch
<<<<<<< HEAD
from base import auxiliary
=======
import ui
>>>>>>> d872988c
from discord.ext import commands


async def setup(bot):
    """Class to set up the protect options in the config file."""

    class Warning(bot.db.Model):
        """Class to set up warnings for the config file."""

        __tablename__ = "warnings"
        pk = bot.db.Column(bot.db.Integer, primary_key=True)
        user_id = bot.db.Column(bot.db.String)
        guild_id = bot.db.Column(bot.db.String)
        reason = bot.db.Column(bot.db.String)
        time = bot.db.Column(bot.db.DateTime, default=datetime.datetime.utcnow)

    config = bot.ExtensionConfig()
    config.add(
        key="channels",
        datatype="list",
        title="Protected channels",
        description="The list of channel ID's associated with the channels to auto-protect",
        default=[],
    )
    config.add(
        key="bypass_roles",
        datatype="list",
        title="Bypassed role names",
        description="The list of role names associated with bypassed roles by the auto-protect",
        default=[],
    )
    config.add(
        key="bypass_roles",
        datatype="list",
        title="Bypassed role names",
        description="The list of role names associated with bypassed roles by the auto-protect",
        default=[],
    )
    config.add(
        key="bypass_ids",
        datatype="list",
        title="Bypassed member ID's",
        description="The list of member ID's associated with bypassed members by the auto-protect",
        default=[],
    )
    config.add(
        key="length_limit",
        datatype="int",
        title="Max length limit",
        description="The max char limit on messages before they trigger an action by auto-protect",
        default=500,
    )
    config.add(
        key="string_map",
        datatype="dict",
        title="Keyword string map",
        description="Mapping of keyword strings to data defining the action taken by auto-protect",
        default={},
    )
    config.add(
        key="banned_file_extensions",
        datatype="dict",
        title="List of banned file types",
        description="A list of all file extensions to be blocked and have a auto warning issued",
        default=[],
    )
    config.add(
        key="alert_channel",
        datatype="int",
        title="Alert channel ID",
        description="The ID of the channel to send auto-protect alerts to",
        default=None,
    )
    config.add(
        key="max_mentions",
        datatype="int",
        title="Max message mentions",
        description="Max number of mentions allowed in a message before triggering auto-protect",
        default=3,
    )
    config.add(
        key="linx_url",
        datatype="str",
        title="Linx API URL",
        description="The URL to an optional Linx API for pastebinning large messages",
        default=None,
    )
    config.add(
        key="max_warnings",
        datatype="int",
        title="Max Warnings",
        description="The amount of warnings a user should be banned on",
        default=3,
    )
    config.add(
        key="ban_delete_duration",
        datatype="int",
        title="Ban delete duration (days)",
        description="The amount of days to delete messages for a user after they are banned",
        default=7,
    )
    config.add(
        key="max_purge_amount",
        datatype="int",
        title="Max Purge Amount",
        description="The max amount of messages allowed to be purged in one command",
        default=50,
    )
    config.add(
        key="paste_footer_message",
        datatype="str",
        title="The linx embed footer",
        description="The message used on the footer of the large message paste URL",
        default="Note: Long messages are automatically pasted",
    )

    await bot.add_cog(Protector(bot=bot, models=[Warning], extension_name="protect"))
    bot.add_extension_config("protect", config)


class ProtectEmbed(discord.Embed):
    """Class to make the embed for the protect command."""

    def __init__(self, *args, **kwargs):
        super().__init__(*args, **kwargs)
        self.title = "Chat Protection"
        self.color = discord.Color.gold()


class Protector(base.MatchCog):
    """Class for the protector command."""

    ALERT_ICON_URL = (
        "https://cdn.icon-icons.com/icons2/2063/PNG/512/"
        + "alert_danger_warning_notification_icon_124692.png"
    )
    CLIPBOARD_ICON_URL = (
        "https://icon-icons.com/icons2/203/PNG/128/diagram-30_24487.png"
    )
    CHARS_PER_NEWLINE = 80

    async def preconfig(self):
        """Method to preconfig the protect."""
        self.string_alert_cache = expiringdict.ExpiringDict(
            max_len=100, max_age_seconds=3600
        )

    async def match(self, config, ctx, content):
        """Method to match roles for the protect command."""
        # exit the match based on exclusion parameters
        if not str(ctx.channel.id) in config.extensions.protect.channels.value:
            await self.bot.logger.debug(
                "Channel not in protected channels - ignoring protect check"
            )
            return False

        role_names = [role.name.lower() for role in getattr(ctx.author, "roles", [])]

        if any(
            role_name.lower() in role_names
            for role_name in config.extensions.protect.bypass_roles.value
        ):
            return False

        if ctx.author.id in config.extensions.protect.bypass_ids.value:
            return False

        return True

    @commands.Cog.listener()
    async def on_raw_message_edit(self, payload):
        """Method to edit the raw message."""
        guild = self.bot.get_guild(payload.guild_id)
        if not guild:
            return

        config = await self.bot.get_context_config(guild=guild)
        if not self.extension_enabled(config):
            return

        channel = self.bot.get_channel(payload.channel_id)
        if not channel:
            return

        message = await channel.fetch_message(payload.message_id)
        if not message:
            return

        ctx = await self.bot.get_context(message)
        matched = await self.match(config, ctx, message.content)
        if not matched:
            return

        await self.response(config, ctx, message.content, None)

    def search_by_text_regex(self, config, content):
        """Function to search given input by all
        text and regex rules from the config"""
        triggered_config = None
        for (
            keyword,
            filter_config,
        ) in config.extensions.protect.string_map.value.items():
            filter_config = munch.munchify(filter_config)
            search_keyword = keyword
            search_content = content

            regex = filter_config.get("regex")
            if regex:
                try:
                    match = re.search(regex, search_content)
                except re.error:
                    match = None
                if match:
                    filter_config["trigger"] = keyword
                    triggered_config = filter_config
                    if triggered_config.get("delete"):
                        return triggered_config
            else:
                if filter_config.get("sensitive"):
                    search_keyword = search_keyword.lower()
                    search_content = search_content.lower()
                if search_keyword in search_content:
                    filter_config["trigger"] = keyword
                    triggered_config = filter_config
                    if triggered_config.get("delete"):
                        return triggered_config
        return triggered_config

    async def response(self, config, ctx, content, _):
        """Method to define the response for the protect extension."""
        # check mass mentions first - return after handling
        if len(ctx.message.mentions) > config.extensions.protect.max_mentions.value:
            await self.handle_mass_mention_alert(config, ctx, content)
            return

        # search the message against keyword strings
        triggered_config = self.search_by_text_regex(config, content)

        for attachment in ctx.message.attachments:
            if (
                attachment.filename.split(".")[-1]
                in config.extensions.protect.banned_file_extensions.value
            ):
                await self.handle_file_extension_alert(config, ctx, attachment.filename)
                return

        if triggered_config:
            await self.handle_string_alert(config, ctx, content, triggered_config)
            if triggered_config.get("delete"):
                # the message is deleted, no need to pastebin it
                return

        # check length of content
        if len(content) > config.extensions.protect.length_limit.value or content.count(
            "\n"
        ) > self.max_newlines(config.extensions.protect.length_limit.value):
            await self.handle_length_alert(config, ctx, content)

    def max_newlines(self, max_length):
        """Method to set up the number of max lines."""
        return int(max_length / self.CHARS_PER_NEWLINE) + 1

    async def handle_length_alert(self, config, ctx, content):
        """Method to handle alert for the protect extension."""
        attachments = []
        if ctx.message.attachments:
            attachments = [await attch.to_file() for attch in ctx.message.attachments]
        await ctx.message.delete()

        reason = "message too long (too many newlines or characters)"

        if not config.extensions.protect.linx_url.value:
            await self.send_default_delete_response(config, ctx, content, reason)
            return

        linx_embed = await self.create_linx_embed(config, ctx, content)
        if not linx_embed:
            await self.send_default_delete_response(config, ctx, content, reason)
            await self.send_alert(config, ctx, "Could not convert text to Linx paste")
            return

        await ctx.send(embed=linx_embed, files=attachments[:10])

    async def handle_mass_mention_alert(self, config, ctx, content):
        """Method for handling mass mentions in an alert."""
        await ctx.message.delete()
        await self.handle_warn(ctx, ctx.author, "mass mention", bypass=True)
        await self.send_alert(config, ctx, f"Mass mentions from {ctx.author}")

    async def handle_file_extension_alert(self, config, ctx, filename):
        """Method for handling suspicious file extensions."""
        await ctx.message.delete()
        await self.handle_warn(
            ctx, ctx.author, "Suspicious file extension", bypass=True
        )
        await self.send_alert(
            config, ctx, f"Suspicious file uploaded by {ctx.author}: {filename}"
        )

    async def handle_string_alert(self, config, ctx, content, filter_config):
        """Method to handle a string alert for the protect extension."""
        # If needed, delete the message
        if filter_config.delete:
            await ctx.message.delete()

        # Send only 1 response based on warn, deletion, or neither
        if filter_config.warn:
            await self.handle_warn(ctx, ctx.author, filter_config.message, bypass=True)
        elif filter_config.delete:
            await self.send_default_delete_response(
                config, ctx, content, filter_config.message
            )
        else:
            embed = ProtectEmbed(description=filter_config.message)
            await ctx.send(embed=embed)

        await self.send_alert(
            config,
            ctx,
            f"Message contained trigger: {filter_config.trigger}",
        )

        cache_key = self.get_cache_key(ctx.guild, ctx.author, filter_config.trigger)
        if self.string_alert_cache.get(cache_key):
            return

        self.string_alert_cache[cache_key] = True

    async def handle_warn(self, ctx, user: discord.Member, reason: str, bypass=False):
        """Method to handle the warn of a user."""
        if not bypass:
            can_execute = await self.can_execute(ctx, user)
            if not can_execute:
                return

        warnings = await self.get_warnings(user, ctx.guild)

        new_count = len(warnings) + 1

        config = await self.bot.get_context_config(ctx)

        if new_count >= config.extensions.protect.max_warnings.value:
            # Start by assuming we don't want to ban someone
            should_ban = False

            # If there is no bypass, ask using ui.Confirm
            # If there is a bypass, assume we want to ban
            if not bypass:
                view = ui.Confirm()
                await view.send(
                    message="This user has exceeded the max warnings of "
                    + f"{config.extensions.protect.max_warnings.value}. Would "
                    + "you like to ban them instead?",
                    channel=ctx.channel,
                    author=ctx.author,
                )
                await view.wait()
                if view.value is ui.ConfirmResponse.CONFIRMED:
                    should_ban = True
            else:
                should_ban = True

            if should_ban:
                await self.handle_ban(
                    ctx,
                    user,
                    f"Over max warning count {new_count} out "
                    + f"of {config.extensions.protect.max_warnings.value}"
                    + f" (final warning: {reason})",
                    bypass=True,
                )
                await self.clear_warnings(user, ctx.guild)
                return

        embed = await self.generate_user_modified_embed(
            user, "warn", f"{reason} ({new_count} total warnings)"
        )

        # Attempt DM for manually initiated, non-banning warns
        if ctx.command == self.bot.get_command("warn"):
            # Cancel warns in channels invisible to user
            if user not in ctx.channel.members:
                await auxiliary.send_deny_embed(
                    message=f"{user} cannot see this warning.", channel=ctx.channel
                )
                return

            try:
                await user.send(embed=embed)

            except (discord.HTTPException, discord.Forbidden):
                await self.bot.logger.warning(f"Failed to DM warning to {user}")

            finally:
                await ctx.send(content=user.mention, embed=embed)

        else:
            await ctx.send(embed=embed)

        await self.models.Warning(
            user_id=str(user.id), guild_id=str(ctx.guild.id), reason=reason
        ).create()

    async def handle_unwarn(self, ctx, user, reason, bypass=False):
        """Method to handle an unwarn of a user."""
        # Always allow admins to unwarn other admins
        if not bypass and not ctx.message.author.guild_permissions.administrator:
            can_execute = await self.can_execute(ctx, user)
            if not can_execute:
                return

        warnings = await self.get_warnings(user, ctx.guild)
        if not warnings:
            await auxiliary.send_deny_embed(
                message="There are no warnings for that user", channel=ctx.channel
            )
            return

        await self.clear_warnings(user, ctx.guild)

        embed = await self.generate_user_modified_embed(user, "unwarn", reason)
        await ctx.send(embed=embed)

    async def handle_ban(self, ctx, user, reason, bypass=False):
        """Method to handle the ban of a user."""
        if not bypass:
            can_execute = await self.can_execute(ctx, user)
            if not can_execute:
                return

        async for ban in ctx.guild.bans(limit=None):
            if user == ban.user:
                await auxiliary.send_deny_embed(
                    message="User is already banned.", channel=ctx.channel
                )
                return

        config = await self.bot.get_context_config(ctx)
        await ctx.guild.ban(
            user,
            reason=reason,
            delete_message_days=config.extensions.protect.ban_delete_duration.value,
        )

        embed = await self.generate_user_modified_embed(user, "ban", reason)

        await ctx.send(embed=embed)

    async def handle_unban(self, ctx, user, reason, bypass=False):
        """Method to handle an unban of a user."""
        if not bypass:
            can_execute = await self.can_execute(ctx, user)
            if not can_execute:
                return

        try:
            await ctx.guild.unban(user, reason=reason)
        except discord.NotFound:
            await auxiliary.send_deny_embed(
                message="This user is not banned, or does not exist",
                channel=ctx.channel,
            )
            return

        embed = await self.generate_user_modified_embed(user, "unban", reason)

        await ctx.send(embed=embed)

    async def handle_kick(self, ctx, user, reason, bypass=False):
        """Method to handle the kicking from the discord of a user."""
        if not bypass:
            can_execute = await self.can_execute(ctx, user)
            if not can_execute:
                return

        await ctx.guild.kick(user, reason=reason)

        embed = await self.generate_user_modified_embed(user, "kick", reason)

        await ctx.send(embed=embed)

    async def clear_warnings(self, user, guild):
        """Method to clear warnings of a user in discord."""
        await self.models.Warning.delete.where(
            self.models.Warning.user_id == str(user.id)
        ).where(self.models.Warning.guild_id == str(guild.id)).gino.status()

    async def generate_user_modified_embed(self, user, action, reason):
        """Method to generate the user embed with the reason."""
        embed = discord.Embed(
            title="Chat Protection", description=f"{action.upper()} `{user}`"
        )
        embed.set_footer(text=f"Reason: {reason}")
        embed.set_thumbnail(url=user.display_avatar.url)
        embed.color = discord.Color.gold()

        return embed

    def get_cache_key(self, guild, user, trigger):
        """Method to get the cache key of the user."""
        return f"{guild.id}_{user.id}_{trigger}"

    async def can_execute(self, ctx, target):
        """Method to not execute on admin users."""
        # Check to see if you are banning yourself
        if target.id == ctx.author.id:
            await auxiliary.send_deny_embed(
                message="You cannot do that to yourself", channel=ctx.channel
            )
            return False
        # Check to see if you are banning the bot
        if target.id == self.bot.user.id:
            await auxiliary.send_deny_embed(
                message="It would be silly to do that to myself", channel=ctx.channel
            )
            return False
        # Check to see if target has a role. Will allow banning on Users outside of server
        if not hasattr(target, "top_role"):
            return True
        # Check to see if the Bot can ban the target
        if ctx.guild.me.top_role < target.top_role:
            await auxiliary.send_deny_embed(
                message=f"Bot does not have enough premissions to ban `{target}`",
                channel=ctx.channel,
            )
            return False
        # Check to see if author top role is higher than targets
        if target.top_role >= ctx.author.top_role:
            await auxiliary.send_deny_embed(
                message=f"Your top role is not high enough to do that to `{target}`",
                channel=ctx.channel,
            )
            return False
        return True

    async def send_alert(self, config, ctx, message):
        """Method to send an alert to the channel about a protect command."""
        try:
            alert_channel = ctx.guild.get_channel(
                int(config.extensions.protect.alert_channel.value)
            )
        except TypeError:
            alert_channel = None

        if not alert_channel:
            return

        embed = discord.Embed(title="Protect Alert", description=message)

        if len(ctx.message.content) >= 256:
            message_content = ctx.message.content[0:256]
        else:
            message_content = ctx.message.content

        embed.add_field(name="Channel", value=f"#{ctx.channel.name}")
        embed.add_field(name="User", value=ctx.author.mention)
        embed.add_field(name="Message", value=message_content, inline=False)
        embed.add_field(name="URL", value=ctx.message.jump_url, inline=False)

        embed.set_thumbnail(url=self.ALERT_ICON_URL)
        embed.color = discord.Color.red()

        await alert_channel.send(embed=embed)

    async def send_default_delete_response(self, config, ctx, content, reason):
        """Method for the default delete of a message."""
        embed = ProtectEmbed(description=f"Message deleted. Reason: *{reason}*")
        await ctx.send(embed=embed)
        await ctx.author.send(f"Deleted message: ```{content[:1994]}```")

    async def get_warnings(self, user, guild):
        """Method to get the warnings of a user."""
        warnings = (
            await self.models.Warning.query.where(
                self.models.Warning.user_id == str(user.id)
            )
            .where(self.models.Warning.guild_id == str(guild.id))
            .gino.all()
        )
        return warnings

    async def create_linx_embed(self, config, ctx, content):
        """Method to create a link for long messages."""
        if not content:
            return None

        headers = {
            "Linx-Expiry": "1800",
            "Linx-Randomize": "yes",
            "Accept": "application/json",
        }
        file = {"file": io.StringIO(content)}
        response = await self.bot.http_call(
            "post", config.extensions.protect.linx_url.value, headers=headers, data=file
        )

        url = response.get("url")
        if not url:
            return None

        embed = discord.Embed(description=url)

        embed.add_field(name="Paste Link", value=url)
        embed.description = content[0:100].replace("\n", " ")
        embed.set_author(
            name=f"Paste by {ctx.author}", icon_url=ctx.author.display_avatar.url
        )
        embed.set_footer(text=config.extensions.protect.paste_footer_message.value)
        embed.color = discord.Color.blue()

        return embed

    @commands.has_permissions(ban_members=True)
    @commands.bot_has_permissions(ban_members=True)
    @commands.command(
        name="ban",
        brief="Bans a user",
        description="Bans a user with a given reason",
        usage="@user [reason]",
    )
    async def ban_user(self, ctx, user: discord.User, *, reason: str = None):
        """Method to ban a user from discord."""

        # Uses the discord.Member class to get the top role attribute if the
        # user is a part of the target guild
        if ctx.guild.get_member(user.id) is not None:
            await self.handle_ban(ctx, ctx.guild.get_member(user.id), reason)
        else:
            await self.handle_ban(ctx, user, reason)

        config = await self.bot.get_context_config(ctx)
        await self.send_alert(config, ctx, "Ban command")

    @commands.has_permissions(ban_members=True)
    @commands.bot_has_permissions(ban_members=True)
    @commands.command(
        name="unban",
        brief="Unbans a user",
        description="Unbans a user with a given reason",
        usage="@user [reason]",
    )
    async def unban_user(self, ctx, user: discord.User, *, reason: str = None):
        """Method to unban a user from discord."""

        # Uses the discord.Member class to get the top role attribute if the
        # user is a part of the target guild
        if ctx.guild.get_member(user.id) is not None:
            await self.handle_unban(ctx, ctx.guild.get_member(user.id), reason)
        else:
            await self.handle_unban(ctx, user, reason)

    @commands.has_permissions(kick_members=True)
    @commands.bot_has_permissions(kick_members=True)
    @commands.command(
        name="kick",
        brief="Kicks a user",
        description="Kicks a user with a given reason",
        usage="@user [reason]",
    )
    async def kick_user(self, ctx, user: discord.Member, *, reason: str = None):
        """Method to kick a user from discord."""
        await self.handle_kick(ctx, user, reason)

        config = await self.bot.get_context_config(ctx)
        await self.send_alert(config, ctx, "Kick command")

    @commands.has_permissions(kick_members=True)
    @commands.bot_has_permissions(kick_members=True)
    @commands.command(
        name="warn",
        brief="Warns a user",
        description="Warn a user with a given reason",
        usage="@user [reason]",
    )
    async def warn_user(self, ctx, user: discord.Member, *, reason: str = None):
        """Method to warn a user of wrongdoing in discord."""
        await self.handle_warn(ctx, user, reason)

        config = await self.bot.get_context_config(ctx)
        await self.send_alert(config, ctx, "Warn command")

    @commands.has_permissions(kick_members=True)
    @commands.bot_has_permissions(kick_members=True)
    @commands.command(
        name="unwarn",
        brief="Unwarns a user",
        description="Unwarns a user with a given reason",
        usage="@user [reason]",
    )
    async def unwarn_user(self, ctx, user: discord.Member, *, reason: str = None):
        """Method to unwarn a user on discord."""
        await self.handle_unwarn(ctx, user, reason)

    @commands.has_permissions(kick_members=True)
    @commands.bot_has_permissions(kick_members=True)
    @commands.command(
        name="warnings",
        brief="Gets warnings",
        description="Gets warnings for a user",
        usage="@user",
    )
    async def get_warnings_command(self, ctx, user: discord.User):
        """Method to get the warnings of a user in discord."""
        warnings = await self.get_warnings(user, ctx.guild)
        if not warnings:
            await auxiliary.send_deny_embed(
                message="There are no warnings for that user", channel=ctx.channel
            )
            return

        embed = discord.Embed(title=f"Warnings for {user}")
        for warning in warnings:
            embed.add_field(name=warning.time, value=warning.reason, inline=False)

        embed.set_thumbnail(url=user.display_avatar.url)

        embed.color = discord.Color.red()

        await ctx.send(embed=embed)

    @commands.has_permissions(moderate_members=True)
    @commands.bot_has_permissions(moderate_members=True)
    @commands.command(
        name="mute",
        brief="Mutes a user",
        description="Times out a user for the specified duration",
        usage="@user [time] [reason]",
        aliases=["timeout"],
    )
    async def mute(
        self, ctx, user: discord.Member, duration: str = None, *, reason: str = None
    ):
        """
        Method to mute a user in discord using the native timeout.
        This should be run via discord

        Parameters:
        user: The discord.Member to be timed out. Required
        duration: A string (# [s|m|h|d]) that declares how long.
            Max time is 28 days by discord API. Defaults to 1 hour
        reason: A reason for the action. Defaults to none.
        """
        can_execute = await self.can_execute(ctx, user)
        if not can_execute:
            return

        # The API prevents administrators from being timed out. Check it here
        if user.guild_permissions.administrator:
            await auxiliary.send_deny_embed(
                message="Someone with the `administrator` permissions cannot be timed out",
                channel=ctx.channel,
            )
            return

        # Complex way to generate duration from shorthand time
        delta_duration = None
        try:
            if duration:
                num = int(duration[:-1])  # Extract numerical value
                unit = duration[-1]  # Extract unit (d, h, m, s)
                if unit == "d":
                    delta_duration = timedelta(days=num)
                elif unit == "h":
                    delta_duration = timedelta(hours=num)
                elif unit == "m":
                    delta_duration = timedelta(minutes=num)
                elif unit == "s":
                    delta_duration = timedelta(seconds=num)
                else:
                    raise ValueError("Invalid duration")
            else:
                delta_duration = timedelta(hours=1)
        except ValueError as exc:
            raise ValueError("Invalid duration") from exc

        # Checks to ensure time is valid and within the scope of the API
        if delta_duration > timedelta(days=28):
            raise ValueError("Timeout duration cannot be more than 28 days")
        if delta_duration < timedelta(seconds=1):
            raise ValueError("Timeout duration cannot be less than 1 second")

        # Timeout the user and send messages to both the invocation channel, and the protect log
        await user.timeout(delta_duration, reason=reason)

        embed = await self.generate_user_modified_embed(
            user, f"muted for {delta_duration}", reason
        )

        await ctx.send(embed=embed)

        config = await self.bot.get_context_config(ctx)
        await self.send_alert(config, ctx, "Mute command")

    @commands.has_permissions(moderate_members=True)
    @commands.bot_has_permissions(moderate_members=True)
    @commands.command(
        name="unmute",
        brief="Unutes a user",
        description="Removes a timeout from the user",
        usage="@user",
        aliases=["untimeout"],
    )
    async def unmute(self, ctx, user: discord.Member, reason: str = None):
        """Method to unmute a user in discord."""
        can_execute = await self.can_execute(ctx, user)
        if not can_execute:
            return

        if user.timed_out_until is None:
            await auxiliary.send_deny_embed(
                message="That user is not timed out", channel=ctx.channel
            )
            return

        await user.timeout(None)

        embed = await self.generate_user_modified_embed(user, "unmuted", reason)

        await ctx.send(embed=embed)

    @commands.has_permissions(manage_messages=True)
    @commands.bot_has_permissions(manage_messages=True)
    @commands.group(
        brief="Executes a purge command",
        description="Executes a purge command",
    )
    async def purge(self, ctx):
        """Method to purge messages in discord."""
        ...

    @purge.command(
        name="amount",
        aliases=["x"],
        brief="Purges messages by amount",
        description="Purges the current channel's messages based on amount",
        usage="[amount]",
    )
    async def purge_amount(self, ctx, amount: int = 1):
        """Method to get the amount to purge messages in discord."""
        config = await self.bot.get_context_config(ctx)

        if amount <= 0 or amount > config.extensions.protect.max_purge_amount.value:
            amount = config.extensions.protect.max_purge_amount.value

        await ctx.channel.purge(limit=amount)

        await self.send_alert(config, ctx, "Purge command")

    @purge.command(
        name="duration",
        aliases=["d"],
        brief="Purges messages by duration",
        description="Purges the current channel's messages up to a time",
        usage="[duration (minutes)]",
    )
    async def purge_duration(self, ctx, duration_minutes: int):
        """Method to purge a channel's message up to a time."""
        if duration_minutes < 0:
            await auxiliary.send_deny_embed(
                message="I can't use that input", channel=ctx.channel
            )
            return

        timestamp = datetime.datetime.utcnow() - datetime.timedelta(
            minutes=duration_minutes
        )

        config = await self.bot.get_context_config(ctx)

        await ctx.channel.purge(
            after=timestamp, limit=config.extensions.protect.max_purge_amount.value
        )

        await self.send_alert(config, ctx, "Purge command")<|MERGE_RESOLUTION|>--- conflicted
+++ resolved
@@ -8,11 +8,8 @@
 import discord
 import expiringdict
 import munch
-<<<<<<< HEAD
 from base import auxiliary
-=======
 import ui
->>>>>>> d872988c
 from discord.ext import commands
 
 
