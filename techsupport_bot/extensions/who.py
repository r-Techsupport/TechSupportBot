--- conflicted
+++ resolved
@@ -4,10 +4,7 @@
 
 import base
 import discord
-<<<<<<< HEAD
-=======
 import ui
->>>>>>> d872988c
 import yaml
 from base import auxiliary
 from discord.ext import commands
@@ -210,18 +207,14 @@
             channel=ctx.channel,
             author=ctx.author,
         )
-<<<<<<< HEAD
-        if not confirm:
+
+        await view.wait()
+        if view.value is ui.ConfirmResponse.TIMEOUT:
+            return
+        if view.value is ui.ConfirmResponse.DENIED:
             await auxiliary.send_deny_embed(
                 message=f"Notes for `{user}` were not cleared", channel=ctx.channel
             )
-=======
-        await view.wait()
-        if view.value is ui.ConfirmResponse.TIMEOUT:
-            return
-        if view.value is ui.ConfirmResponse.DENIED:
-            await ctx.send_deny_embed(f"Notes for `{user}` were not cleared")
->>>>>>> d872988c
             return
 
         for note in notes:
