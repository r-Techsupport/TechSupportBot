--- conflicted
+++ resolved
@@ -4,11 +4,8 @@
 
 import base
 import discord
-<<<<<<< HEAD
 from base import auxiliary
-=======
 import ui
->>>>>>> d872988c
 from discord.ext import commands
 
 
@@ -221,18 +218,14 @@
                     channel=ctx.channel,
                     author=ctx.author,
                 )
-<<<<<<< HEAD
-                if not should_delete:
-                    await auxiliary.send_deny_embed(
-                        message="The current game was not ended", channel=ctx.channel
-                    )
-=======
+
                 await view.wait()
                 if view.value is ui.ConfirmResponse.TIMEOUT:
                     return
                 if view.value is ui.ConfirmResponse.DENIED:
-                    await ctx.send_deny_embed("The current game was not ended")
->>>>>>> d872988c
+                    await auxiliary.send_deny_embed(
+                        message="The current game was not ended", channel=ctx.channel
+                    )
                     return
 
                 del self.games[ctx.channel.id]
@@ -356,19 +349,13 @@
             channel=ctx.channel,
             author=ctx.author,
         )
-<<<<<<< HEAD
-
-        if not should_delete:
-            await auxiliary.send_deny_embed(
-                "The current game was not ended", channel=ctx.channel
-            )
-=======
         await view.wait()
         if view.value is ui.ConfirmResponse.TIMEOUT:
             return
         if view.value is ui.ConfirmResponse.DENIED:
-            await ctx.send_deny_embed("The current game was not ended")
->>>>>>> d872988c
+            await auxiliary.send_deny_embed(
+                "The current game was not ended", channel=ctx.channel
+            )
             return
 
         game = game_data.get("game")
