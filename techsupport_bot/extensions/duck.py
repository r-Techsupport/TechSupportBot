"""Module for the duck extension"""
import asyncio
import datetime
import functools
import random
from datetime import timedelta

import base
import discord
import ui
import util
from base import auxiliary
from discord import Color as embed_colors
from discord.ext import commands


async def setup(bot):
    """Method to add duck into the config file"""

    class DuckUser(bot.db.Model):
        __tablename__ = "duckusers"

        pk = bot.db.Column(bot.db.Integer, primary_key=True, autoincrement=True)
        author_id = bot.db.Column(bot.db.String)
        guild_id = bot.db.Column(bot.db.String)
        befriend_count = bot.db.Column(bot.db.Integer, default=0)
        kill_count = bot.db.Column(bot.db.Integer, default=0)
        updated = bot.db.Column(bot.db.DateTime, default=datetime.datetime.utcnow)
        speed_record = bot.db.Column(bot.db.Float, default=80.0)

    config = bot.ExtensionConfig()
    config.add(
        key="hunt_channels",
        datatype="list",
        title="DuckHunt Channel IDs",
        description="The IDs of the channels the duck should appear in",
        default=[],
    )
    config.add(
        key="min_wait",
        datatype="int",
        title="Min wait (hours)",
        description="The minimum number of hours to wait between duck events",
        default=2,
    )
    config.add(
        key="max_wait",
        datatype="int",
        title="Max wait (hours)",
        description="The maximum number of hours to wait between duck events",
        default=4,
    )
    config.add(
        key="timeout",
        datatype="int",
        title="Duck timeout (seconds)",
        description="The amount of time before the duck disappears",
        default=60,
    )
    config.add(
        key="cooldown",
        datatype="int",
        title="Duck cooldown (seconds)",
        description="The amount of time to wait between bef/bang messages",
        default=5,
    )
    config.add(
        key="success_rate",
        datatype="int",
        title="Success rate (percent %)",
        description="The success rate of bef/bang messages",
        default=50,
    )

    await bot.add_cog(DuckHunt(bot=bot, models=[DuckUser], extension_name="duck"))
    bot.add_extension_config("duck", config)


class DuckHunt(base.LoopCog):
    """Class for the actual duck commands"""

    DUCK_PIC_URL = "https://cdn.icon-icons.com/icons2/1446/PNG/512/22276duck_98782.png"
    BEFRIEND_URL = (
        "https://cdn.icon-icons.com/icons2/603/PNG/512/"
        + "heart_love_valentines_relationship_dating_date_icon-icons.com_55985.png"
    )
    KILL_URL = "https://cdn.icon-icons.com/icons2/1919/PNG/512/huntingtarget_122049.png"
    ON_START = False
    CHANNELS_KEY = "hunt_channels"

    async def loop_preconfig(self):
        """Preconfig for cooldowns"""
        self.cooldowns = {}

    async def wait(self, config, _):
        """Method for the duck loop"""
        await asyncio.sleep(
            random.randint(
                config.extensions.duck.min_wait.value * 3600,
                config.extensions.duck.max_wait.value * 3600,
            )
        )

    async def execute(self, config, guild, channel):
        """Method for sending the duck"""
        if not channel:
            await self.bot.guild_log(
                guild,
                "logging_channel",
                "warning",
                "Channel not found for Duckhunt loop - continuing",
                send=True,
            )
            return

        self.cooldowns[guild.id] = {}

        start_time = datetime.datetime.now()
        embed = discord.Embed(
            title="*Quack Quack*",
            description="Befriend the duck with `bef` or shoot with `bang`",
        )
        embed.set_image(url=self.DUCK_PIC_URL)
        embed.color = discord.Color.green()

        message = await channel.send(embed=embed)

        response_message = None
        try:
            response_message = await self.bot.wait_for(
                "message",
                timeout=config.extensions.duck.timeout.value,
                # can't pull the config in a non-coroutine
                check=functools.partial(self.message_check, config, channel),
            )
        except asyncio.TimeoutError:
            pass
        except Exception as e:
            await self.bot.guild_log(
                guild,
                "logging_channel",
                "error",
                "Exception thrown waiting for duckhunt input",
                exception=e,
            )

        await message.delete()

        if response_message:
            raw_duration = datetime.datetime.now() - start_time
            action = (
                "befriended" if response_message.content.lower() == "bef" else "killed"
            )
            await self.handle_winner(
                response_message.author, guild, action, raw_duration, channel
            )
        else:
            await self.got_away(channel)

    async def got_away(self, channel):
        """Sends a "got away!" embed when timeout passes"""
        embed = discord.Embed(
            title="A duck got away!",
            description="Then he waddled away, waddle waddle, 'til the very next day",
        )
        embed.color = discord.Color.red()

        await channel.send(embed=embed)

    async def handle_winner(self, winner, guild, action, raw_duration, channel):
        """
        This is a function to update the database based on a winner

        Parameters:
        winner -> A discord.Member object for the winner
        guild -> A discord.Guild object for the guild the winner is a part of
        action -> A string, either "befriended" or "killed", depending on the action
        raw_duration -> A datetime object of the time since the duck spawned
        channel -> The channel in which the duck game happened in
        """
        await self.bot.guild_log(
            guild,
            "logging_channel",
            "info",
            f"Duck {action} by {winner} in #{channel.name}",
            send=True,
        )

        duration_seconds = raw_duration.seconds
        duration_exact = float(
            str(raw_duration.seconds) + "." + str(raw_duration.microseconds)
        )

        duck_user = await self.get_duck_user(winner.id, guild.id)
        if not duck_user:
            duck_user = self.models.DuckUser(
                author_id=str(winner.id),
                guild_id=str(guild.id),
                befriend_count=0,
                kill_count=0,
                speed_record=80.0,
            )
            await duck_user.create()

        if action == "befriended":
            await duck_user.update(befriend_count=duck_user.befriend_count + 1).apply()
        else:
            await duck_user.update(kill_count=duck_user.kill_count + 1).apply()

        await duck_user.update(updated=datetime.datetime.now()).apply()

        embed = discord.Embed(
            title=f"Duck {action}!",
            description=f"{winner.mention} {action} the duck in {duration_seconds} seconds!",
        )
        embed.color = (
            embed_colors.blurple() if action == "befriended" else embed_colors.red()
        )
        embed.add_field(name="Friends", value=duck_user.befriend_count)
        embed.add_field(name="Kills", value=duck_user.kill_count)
        embed.set_thumbnail(
            url=self.BEFRIEND_URL if action == "befriended" else self.KILL_URL
        )
        global_record = await self.get_global_record(guild.id)
        footer_string = ""
        if duration_exact < duck_user.speed_record:
            footer_string += f"New personal record: {duration_exact} seconds."
            if duration_exact < global_record:
                footer_string += "\nNew global record!"
                footer_string += f" Previous global record: {global_record} seconds"
            await duck_user.update(speed_record=duration_exact).apply()
        embed.set_footer(text=footer_string)

        await channel.send(embed=embed)

    def pick_quote(self) -> str:
        """Method for picking a random quote for the miss message"""
        QUOTES_FILE = "extensions/duckQuotes.txt"
        with open(QUOTES_FILE, "r", encoding="utf-8") as file:
            lines = file.readlines()
            random_line = random.choice(lines)
            return random_line.strip()

    def message_check(self, config, channel, message):
        """Method to check if 'bef' or 'bang' was typed"""
        # ignore other channels
        if message.channel.id != channel.id:
            return False

        if not message.content.lower() in ["bef", "bang"]:
            return False

        cooldowns = self.cooldowns.get(message.guild.id, {})

        if (
            datetime.datetime.now()
            - cooldowns.get(message.author.id, datetime.datetime.now())
        ).seconds < config.extensions.duck.cooldown.value:
            cooldowns[message.author.id] = datetime.datetime.now()
            asyncio.create_task(
                message.author.send(
                    f"I said to wait {config.extensions.duck.cooldown.value}"
                    + "seconds! Resetting timer..."
                )
            )
            return False

        weights = (
            config.extensions.duck.success_rate.value,
            100 - config.extensions.duck.success_rate.value,
        )

        # Check to see if random failure
        choice_ = random.choice(random.choices([True, False], weights=weights, k=1000))
        if not choice_:
            cooldowns[message.author.id] = datetime.datetime.now()
            quote = self.pick_quote()
            embed = auxiliary.prepare_deny_embed(message=quote)
            embed.set_footer(
                text=f"Try again in {config.extensions.duck.cooldown.value} seconds"
            )
            asyncio.create_task(
                message.author.timeout(timedelta(seconds=10), reason="Missed a duck")
            )
            asyncio.create_task(
                message.channel.send(
                    content=message.author.mention,
                    embed=embed,
                )
            )

        return choice_

    async def get_duck_user(self, user_id, guild_id):
        """Method to get the duck winner"""
        duck_user = (
            await self.models.DuckUser.query.where(
                self.models.DuckUser.author_id == str(user_id)
            )
            .where(self.models.DuckUser.guild_id == str(guild_id))
            .gino.first()
        )

        return duck_user

    async def get_global_record(self, guild_id):
        """
        This is a function to get the current global speed record in a given guild

        Parametrs:
        guild_id -> The ID of the guild in question
        """
        query = await self.models.DuckUser.query.where(
            self.models.DuckUser.guild_id == str(guild_id)
        ).gino.all()

        speed_records = [record.speed_record for record in query]

        if not speed_records:
            return None

        return float(min(speed_records, key=float))

    @commands.group(
        brief="Executes a duck command",
        description="Executes a duck command",
    )
    async def duck(self, ctx):
        """Method to make the initial duck command"""

        # Executed if there are no/invalid args supplied
        await base.extension_help(self, ctx, self.__module__[11:])

    @util.with_typing
    @commands.guild_only()
    @duck.command(
        brief="Get duck stats",
        description="Gets duck friendships and kills for yourself or another user",
        usage="@user (defaults to yourself)",
    )
    async def stats(self, ctx, *, user: discord.Member = None):
        """Method for viewing duck stats"""
        if not user:
            user = ctx.message.author

        if user.bot:
            await auxiliary.send_deny_embed(
                message="If it looks like a duck, quacks like a duck, it's a duck!",
                channel=ctx.channel,
            )
            return

        duck_user = await self.get_duck_user(user.id, ctx.guild.id)
        if not duck_user:
            await auxiliary.send_deny_embed(
                message="That user has not partcipated in the duck hunt",
                channel=ctx.channel,
            )
            return

        embed = discord.Embed(title="Duck Stats", description=user.mention)
        embed.color = embed_colors.green()
        embed.add_field(name="Friends", value=duck_user.befriend_count)
        embed.add_field(name="Kills", value=duck_user.kill_count)
        footer_string = f"Speed record: {str(duck_user.speed_record)} seconds"
        if duck_user.speed_record == await self.get_global_record(ctx.guild.id):
            footer_string += "\nYou hold the current global record!"
        embed.set_footer(text=footer_string)
        embed.set_thumbnail(url=self.DUCK_PIC_URL)

        await ctx.send(embed=embed)

    @util.with_typing
    @commands.guild_only()
    @duck.command(
        brief="Get duck friendship scores",
        description="Gets duck friendship scores for all users",
    )
    async def friends(self, ctx):
        """Method for viewing top friend counts"""
        duck_users = (
            await self.models.DuckUser.query.order_by(
                -self.models.DuckUser.befriend_count
            )
            .where(self.models.DuckUser.befriend_count > 0)
            .where(self.models.DuckUser.guild_id == str(ctx.guild.id))
            .gino.all()
        )

        if not duck_users:
            await auxiliary.send_deny_embed(
                message="It appears nobody has befriended any ducks",
                channel=ctx.channel,
            )
            return

        field_counter = 1
        embeds = []
        for index, duck_user in enumerate(duck_users):
            embed = (
                discord.Embed(
                    title="Duck Friendships",
                    description=f"Global speed record:\
                         {str(await self.get_global_record(ctx.guild.id))} seconds",
                )
                if field_counter == 1
                else embed
            )

            embed.set_thumbnail(url=self.DUCK_PIC_URL)
            embed.color = embed_colors.green()

            embed.add_field(
                name=self.get_user_text(duck_user),
                value=f"Friends: `{duck_user.befriend_count}`",
                inline=False,
            )
            if field_counter == 3 or index == len(duck_users) - 1:
                embeds.append(embed)
                field_counter = 1
            else:
                field_counter += 1

        await ui.PaginateView().send(ctx.channel, ctx.author, embeds)

    @util.with_typing
    @commands.guild_only()
    @duck.command(
        brief="Get the record holder",
        description="Gets the current speed record holder, and their time",
    )
    async def record(self, ctx):
        """
        This is a command and should be run via discord

        This outputs an embed shows the current speed record holder and their time
        """
        record_time = await self.get_global_record(ctx.guild.id)
        if record_time is None:
            await auxiliary.send_deny_embed(
                message="It appears nobody has partcipated in the duck hunt",
                channel=ctx.channel,
            )
            return
        record_user = (
            await self.models.DuckUser.query.where(
                self.models.DuckUser.speed_record == record_time
            )
            .where(self.models.DuckUser.guild_id == str(ctx.guild.id))
            .gino.first()
        )

        embed = discord.Embed(title="Duck Speed Record")
        embed.color = embed_colors.green()
        embed.add_field(name="Time", value=f"{str(record_time)} seconds")
        embed.add_field(name="Record Holder", value=f"<@{record_user.author_id}>")
        embed.set_thumbnail(url=self.DUCK_PIC_URL)

        await ctx.send(embed=embed)

    @util.with_typing
    @commands.guild_only()
    @duck.command(
        brief="Get duck kill scores",
        description="Gets duck kill scores for all users",
    )
    async def killers(self, ctx):
        """Method for viewing top killer counts"""
        duck_users = (
            await self.models.DuckUser.query.order_by(-self.models.DuckUser.kill_count)
            .where(self.models.DuckUser.kill_count > 0)
            .where(self.models.DuckUser.guild_id == str(ctx.guild.id))
            .gino.all()
        )

        if not duck_users:
            await auxiliary.send_deny_embed(
                message="It appears nobody has killed any ducks", channel=ctx.channel
            )
            return

        field_counter = 1
        embeds = []
        for index, duck_user in enumerate(duck_users):
            embed = (
                discord.Embed(
                    title="Duck Kills",
                    description=f"Global speed record:\
                          {str(await self.get_global_record(ctx.guild.id))} seconds",
                )
                if field_counter == 1
                else embed
            )

            embed.set_thumbnail(url=self.DUCK_PIC_URL)
            embed.color = embed_colors.green()

            embed.add_field(
                name=self.get_user_text(duck_user),
                value=f"Kills: `{duck_user.kill_count}`",
                inline=False,
            )
            if field_counter == 3 or index == len(duck_users) - 1:
                embeds.append(embed)
                field_counter = 1
            else:
                field_counter += 1

        await ui.PaginateView().send(ctx.channel, ctx.author, embeds)

    def get_user_text(self, duck_user):
        """Method to get the user for the top commands"""
        user = self.bot.get_user(int(duck_user.author_id))
        if user:
            user_text = f"{user.display_name}"
            user_text_extra = f"({user.name})" if user.name != user.display_name else ""
        else:
            user_text = "<Unknown>"
            user_text_extra = ""
        return f"{user_text}{user_text_extra}"

    @util.with_typing
    @commands.guild_only()
    @duck.command(
        brief="Releases a duck into the wild",
        description="Returns a befriended duck to its natural habitat",
    )
    async def release(self, ctx):
        """Method for releasing a duck"""
        duck_user = await self.get_duck_user(ctx.author.id, ctx.guild.id)

        if not duck_user:
            await auxiliary.send_deny_embed(
                message="You have not participated in the duck hunt yet.",
                channel=ctx.channel,
            )
            return

        if not duck_user or duck_user.befriend_count == 0:
            await auxiliary.send_deny_embed(
                message="You have no ducks to release.", channel=ctx.channel
            )
            return

        await duck_user.update(befriend_count=duck_user.befriend_count - 1).apply()
        await auxiliary.send_confirm_embed(
            message=f"Fly safe! You have {duck_user.befriend_count} ducks left.",
            channel=ctx.channel,
        )

    @util.with_typing
    @commands.guild_only()
    @duck.command(
        brief="Kills a caputred duck",
        description="Adds a duck to your kill count. Why would you even want to do that?!",
    )
    async def kill(self, ctx):
        """Method for killing ducks"""
        duck_user = await self.get_duck_user(ctx.author.id, ctx.guild.id)

        if not duck_user:
            await auxiliary.send_deny_embed(
                message="You have not participated in the duck hunt yet.",
                channel=ctx.channel,
            )
            return

        if duck_user.befriend_count == 0:
            await auxiliary.send_deny_embed(
                message="You have no ducks to kill.", channel=ctx.channel
            )
            return

        await duck_user.update(befriend_count=duck_user.befriend_count - 1).apply()
        await duck_user.update(kill_count=duck_user.kill_count + 1).apply()
        await auxiliary.send_confirm_embed(
            message=f"You monster! You have {duck_user.befriend_count} ducks "
            + f"left and {duck_user.kill_count} kills to your name.",
            channel=ctx.channel,
        )

    @util.with_typing
    @commands.guild_only()
    @duck.command(
        brief="Donates a duck to someone",
        description="Gives someone the gift of a live duck",
        usage="[user]",
    )
    async def donate(self, ctx, user: discord.Member):
        """Method for donating ducks"""
        if user.bot:
            await auxiliary.send_deny_embed(
                message="The only ducks I accept are plated with gold!",
                channel=ctx.channel,
            )
            return
        if user.id == ctx.author.id:
            await auxiliary.send_deny_embed(
                message="You can't donate a duck to yourself", channel=ctx.channel
            )
            return

        duck_user = await self.get_duck_user(ctx.author.id, ctx.guild.id)
        if not duck_user:
            await auxiliary.send_deny_embed(
                message="You have not participated in the duck hunt yet.",
                channel=ctx.channel,
            )
            return

        if not duck_user or duck_user.befriend_count == 0:
            await auxiliary.send_deny_embed(
                message="You have no ducks to donate.", channel=ctx.channel
            )
            return
        recipee = await self.get_duck_user(user.id, ctx.guild.id)
        if not recipee:
            await auxiliary.send_deny_embed(
                message=f"{user.mention} has not participated in the duck hunt yet.",
                channel=ctx.channel,
            )
            return

        await duck_user.update(befriend_count=duck_user.befriend_count - 1).apply()
        await recipee.update(befriend_count=recipee.befriend_count + 1).apply()
        await auxiliary.send_confirm_embed(
            message=f"You gave a duck to {user.mention}. You now "
            + f"have {duck_user.befriend_count} ducks left.",
            channel=ctx.channel,
        )

    @util.with_typing
    @commands.has_permissions(administrator=True)
    @commands.guild_only()
    @duck.command(
        brief="Resets someones duck counts",
        description="Deleted the database entry of the target",
        usage="[user]",
    )
    async def reset(self, ctx, user: discord.Member):
        """Method for resetting duck counts"""
        if user.bot:
            await auxiliary.send_deny_embed(
                message="You leave my ducks alone!", channel=ctx.channel
            )
            return

        duck_user = await self.get_duck_user(user.id, ctx.guild.id)
        if not duck_user:
            await auxiliary.send_deny_embed(
                message="The user has not participated in the duck hunt yet.",
                channel=ctx.channel,
            )
            return
<<<<<<< HEAD
        if not await ctx.confirm(
            f"Are you sure you want to reset {user.mention}s duck stats?"
        ):
            await auxiliary.send_deny_embed(
                message=f"{user.mention}s duck stats were NOT reset.",
                channel=ctx.channel,
            )
=======

        view = ui.Confirm()
        await view.send(
            message=f"Are you sure you want to reset {user.mention}s duck stats?",
            channel=ctx.channel,
            author=ctx.author,
        )
        await view.wait()
        if view.value is ui.ConfirmResponse.TIMEOUT:
            return
        if view.value is ui.ConfirmResponse.DENIED:
            await ctx.send_deny_embed(f"{user.mention}s duck stats were NOT reset.")
>>>>>>> d872988c
            return

        await duck_user.delete()
        await auxiliary.send_confirm_embed(
            message=f"Succesfully reset {user.mention}s duck stats!",
            channel=ctx.channel,
        )<|MERGE_RESOLUTION|>--- conflicted
+++ resolved
@@ -652,15 +652,6 @@
                 channel=ctx.channel,
             )
             return
-<<<<<<< HEAD
-        if not await ctx.confirm(
-            f"Are you sure you want to reset {user.mention}s duck stats?"
-        ):
-            await auxiliary.send_deny_embed(
-                message=f"{user.mention}s duck stats were NOT reset.",
-                channel=ctx.channel,
-            )
-=======
 
         view = ui.Confirm()
         await view.send(
@@ -672,8 +663,10 @@
         if view.value is ui.ConfirmResponse.TIMEOUT:
             return
         if view.value is ui.ConfirmResponse.DENIED:
-            await ctx.send_deny_embed(f"{user.mention}s duck stats were NOT reset.")
->>>>>>> d872988c
+            await auxiliary.send_deny_embed(
+                message=f"{user.mention}s duck stats were NOT reset.",
+                channel=ctx.channel,
+            )
             return
 
         await duck_user.delete()
