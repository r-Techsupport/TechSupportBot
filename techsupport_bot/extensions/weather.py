--- conflicted
+++ resolved
@@ -20,15 +20,11 @@
         filtered_args = filter(bool, args)
         searches = ",".join(map(str, filtered_args))
         url = "http://api.openweathermap.org/data/2.5/weather"
-<<<<<<< HEAD
-        return f"{url}?q={searches}&units=imperial&appid={self.bot.file_config.api.api_keys.open_weather}"
-=======
         filled_url = (
             f"{url}?q={searches}&units=imperial&appid"
-            f"={self.bot.file_config.main.api_keys.open_weather}"
+            f"={self.bot.file_config.api.api_keys.open_weather}"
         )
         return filled_url
->>>>>>> 426c7afd
 
     @util.with_typing
     @commands.command(
