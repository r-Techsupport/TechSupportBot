--- conflicted
+++ resolved
@@ -8,11 +8,8 @@
 from .emoji import *
 from .hello import *
 from .htd import *
-<<<<<<< HEAD
 from .lenny import *
-=======
 from .hug import *
 from .linter import *
 from .mock import *
-from .roll import *
->>>>>>> af7134eb
+from .roll import *