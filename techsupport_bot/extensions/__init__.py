"""
Init file for the extensions
This allows importing the extensions for tests
"""
from .burn import *
from .conch import *
from .correct import *
from .emoji import *
from .hello import *
from .htd import *
<<<<<<< HEAD
from .roll import *
=======
from .hug import *
>>>>>>> cbf23797
<|MERGE_RESOLUTION|>--- conflicted
+++ resolved
@@ -8,8 +8,5 @@
 from .emoji import *
 from .hello import *
 from .htd import *
-<<<<<<< HEAD
 from .roll import *
-=======
-from .hug import *
->>>>>>> cbf23797
+from .hug import *