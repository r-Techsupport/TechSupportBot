--- conflicted
+++ resolved
@@ -9,10 +9,6 @@
 from .hello import *
 from .htd import *
 from .hug import *
-<<<<<<< HEAD
-from .roll import *
-from .mock import *
-=======
 from .linter import *
 from .roll import *
->>>>>>> ee8b77fd
+from .mock import *