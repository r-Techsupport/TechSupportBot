--- conflicted
+++ resolved
@@ -8,9 +8,6 @@
 from .emoji import *
 from .hello import *
 from .htd import *
-<<<<<<< HEAD
+from .hug import *
 from .linter import *
-=======
-from .hug import *
-from .roll import *
->>>>>>> 8ec840e4
+from .roll import *