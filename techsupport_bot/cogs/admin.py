"""Module for admin commands.
"""

import json
import re
import sys

import base
import discord
import git
import ui
import util
from base import auxiliary
from discord.ext import commands


class AdminEmbed(discord.Embed):
    """Base embed for admin commands."""

    def __init__(self, *args, **kwargs):
        super().__init__(*args, **kwargs)
        self.color = discord.Color.blurple()


class AdminControl(base.BaseCog):
    """Cog object for admin-only bot control"""

    ADMIN_ONLY = True

    GITHUB_API_BASE_URL = "https://api.github.com"

    @commands.group(
        name="extension",
        brief="Executes an extension bot command",
        description="Executes an extension bot command",
    )
    async def extension_group(self, ctx):
        # pylint: disable=missing-function-docstring

        # Executed if there are no/invalid args supplied
        def get_help_embed(self, command_prefix):
            # Gets commands, checks if first supplied arg is valid
            embed = discord.Embed(
                title="Incorrect/no args provided, correct command usage:"
            )

            # Loops through each command in this cog
            for command in self.bot.get_cog(self.qualified_name).walk_commands():
                if issubclass(command.__class__, commands.Group):
                    continue

                if command.full_parent_name == "":
                    syntax = f"{command_prefix}{command.name}"

                else:
                    syntax = (
                        f"{command_prefix}{command.full_parent_name} {command.name}"
                    )

                embed.color = discord.Color.green()
                embed.add_field(
                    name=f"`{syntax} {command.usage or ''}`",
                    value=command.description or "No description available",
                    inline=False,
                )

            return embed

        # Checks if no arguments were supplied
        if len(ctx.message.content.split()) < 2:
            await ctx.send(
                embed=get_help_embed(self, await self.bot.get_prefix(ctx.message))
            )

        # Checks whether the first given argument is valid if more than one argument is supplied
        elif ctx.message.content.split().pop(1) not in [
            command.name
            for command in self.bot.get_cog(self.qualified_name).walk_commands()
        ]:
            view = ui.Confirm()
            await view.send(
                message="Invalid argument! Show help command?",
                channel=ctx.channel,
                author=ctx.author,
                timeout=10,
            )
            await view.wait()
            if view.value != ui.ConfirmResponse.CONFIRMED:
                return
            await ctx.send(
                embed=get_help_embed(self, await self.bot.get_prefix(ctx.message))
            )

    @util.with_typing
    @extension_group.command(
        name="status",
        description="Gets the status of an extension by name",
        usage="[extension-name]",
    )
    async def extension_status(self, ctx, *, extension_name: str):
        """Gets the status of an extension.

        This is a command and should be accessed via Discord.

        parameters:
            ctx (discord.ext.Context): the context object for the message
            extension_name (str): the name of the extension
        """
        status = (
            "loaded"
            if ctx.bot.extensions.get(
                f"{self.bot.EXTENSIONS_DIR_NAME}.{extension_name}"
            )
            else "unloaded"
        )
        embed = discord.Embed(
            title=f"Extension status for `{extension_name}`", description=status
        )

        if status == "loaded":
            embed.color = discord.Color.green()
        else:
            embed.color = discord.Color.gold()

        await ctx.send(embed=embed)

    @util.with_typing
    @extension_group.command(
        name="load", description="Loads an extension by name", usage="[extension-name]"
    )
    async def load_extension(self, ctx, *, extension_name: str):
        """Loads an extension by filename.

        This is a command and should be accessed via Discord.

        parameters:
            ctx (discord.ext.Context): the context object for the message
            extension_name (str): the name of the extension
        """
        await ctx.bot.load_extension(f"extensions.{extension_name}")
        await auxiliary.send_confirm_embed(
            message="I've loaded that extension", channel=ctx.channel
        )

    @util.with_typing
    @extension_group.command(
        name="unload",
        description="Unloads an extension by name",
        usage="[extension-name]",
    )
    async def unload_extension(self, ctx, *, extension_name: str):
        """Unloads an extension by filename.

        This is a command and should be accessed via Discord.

        parameters:
            ctx (discord.ext.Context): the context object for the message
            extension_name (str): the name of the extension
        """
        await ctx.bot.unload_extension(f"extensions.{extension_name}")
        await auxiliary.send_confirm_embed(
            message="I've unloaded that extension", channel=ctx.channel
        )

    @util.with_typing
    @extension_group.command(
        name="register",
        description="Uploads an extension from Discord to be saved on the bot",
        usage="[extension-name] |python-file-upload|",
    )
    async def register_extension(self, ctx, extension_name: str):
        """Unloads an extension by filename.

        This is a command and should be accessed via Discord.

        parameters:
            ctx (discord.ext.Context): the context object for the message
            extension_name (str): the name of the extension
        """
        if not ctx.message.attachments:
            await auxiliary.send_deny_embed(
                message="You did not provide a Python file upload", channel=ctx.channel
            )
            return

        attachment = ctx.message.attachments[0]
        if not attachment.filename.endswith(".py"):
            await auxiliary.send_deny_embed(
                message="I don't recognize your upload as a Python file",
                channel=ctx.channel,
            )
            return

        if extension_name.lower() in await self.bot.get_potential_extensions():
            view = ui.Confirm()
            await view.send(
                message=f"Warning! This will replace the current `{extension_name}.py` "
                + "extension! Are you SURE?",
                channel=ctx.channel,
                author=ctx.author,
            )
<<<<<<< HEAD
            if not confirm:
                await auxiliary.send_deny_embed(
                    message=f"{extension_name}.py was not replaced", channel=ctx.channel
                )
=======
            await view.wait()

            if view.value is ui.ConfirmResponse.TIMEOUT:
                return
            if view.value is ui.ConfirmResponse.DENIED:
                await ctx.send_deny_embed(f"{extension_name}.py was not replaced")
>>>>>>> d872988c
                return

        fp = await attachment.read()
        await self.bot.register_file_extension(extension_name, fp)
        await auxiliary.send_confirm_embed(
            message="I've registered that extension. You can now try loading it",
            channel=ctx.channel,
        )

    @commands.group(
        name="command",
        brief="Executes a commands bot command",
        description="Executes a commands bot command",
    )
    async def command_group(self, ctx):
        # pylint: disable=missing-function-docstring

        # Executed if there are no/invalid args supplied
        def get_help_embed(self, command_prefix):
            # Gets commands, checks if first supplied arg is valid
            embed = discord.Embed(
                title="Incorrect/no args provided, correct command usage:"
            )

            # Loops through each command in this cog
            for command in self.bot.get_cog(self.qualified_name).walk_commands():
                if issubclass(command.__class__, commands.Group):
                    continue

                if command.full_parent_name == "":
                    syntax = f"{command_prefix}{command.name}"

                else:
                    syntax = (
                        f"{command_prefix}{command.full_parent_name} {command.name}"
                    )

                embed.color = discord.Color.green()
                embed.add_field(
                    name=f"`{syntax} {command.usage or ''}`",
                    value=command.description or "No description available",
                    inline=False,
                )

            return embed

        # Checks if no arguments were supplied
        if len(ctx.message.content.split()) < 2:
            await ctx.send(
                embed=get_help_embed(self, await self.bot.get_prefix(ctx.message))
            )

        # Checks whether the first given argument is valid if more than one argument is supplied
        elif ctx.message.content.split().pop(1) not in [
            command.name
            for command in self.bot.get_cog(self.qualified_name).walk_commands()
        ]:
            view = ui.Confirm()
            await view.send(
                message="Invalid argument! Show help command?",
                channel=ctx.channel,
                author=ctx.author,
                timeout=10,
            )
            await view.wait()
            if view.value != ui.ConfirmResponse.CONFIRMED:
                return
            await ctx.send(
                embed=get_help_embed(self, await self.bot.get_prefix(ctx.message))
            )

    @util.with_typing
    @command_group.command(
        name="enable", description="Enables a command by name", usage="[command-name]"
    )
    async def enable_command(self, ctx, *, command_name: str):
        """Enables a command by name.

        This is a command and should be accessed via Discord.

        parameters:
            ctx (discord.ext.Context): the context object for the message
            command_name (str): the name of the command
        """
        command_ = ctx.bot.get_command(command_name)
        if not command_:
            await auxiliary.send_deny_embed(
                message=f"No such command: `{command_name}`", channel=ctx.channel
            )
            return

        if command_.enabled:
            await auxiliary.send_deny_embed(
                message=f"Command `{command_name}` is already enabled!",
                channel=ctx.channel,
            )
            return

        command_.enabled = True
        await auxiliary.send_confirm_embed(
            message=f"Successfully enabled command: `{command_name}`",
            channel=ctx.channel,
        )

    @util.with_typing
    @command_group.command(
        name="disable", description="Disables a command by name", usage="[command-name]"
    )
    async def disable_command(self, ctx, *, command_name: str):
        """Disables a command by name.

        This is a command and should be accessed via Discord.

        parameters:
            ctx (discord.ext.Context): the context object for the message
            command_name (str): the name of the command
        """
        command_ = ctx.bot.get_command(command_name)
        if not command_:
            await auxiliary.send_deny_embed(
                message=f"No such command: `{command_name}`", channel=ctx.channel
            )
            return

        if not command_.enabled:
            await auxiliary.send_deny_embed(
                message=f"Command: `{command_name}` is already disabled!",
                channel=ctx.channel,
            )
            return

        command_.enabled = False
        await auxiliary.send_confirm_embed(
            message=f"Successfully disabled command: `{command_name}`",
            channel=ctx.channel,
        )

    @commands.group(
        name="set",
        brief="Executes a `set X` bot command",
        description="Executes a `set X` bot command",
    )
    async def set_group(self, ctx):
        # pylint: disable=missing-function-docstring

        # Executed if there are no/invalid args supplied
        def get_help_embed(self, command_prefix):
            # Gets commands, checks if first supplied arg is valid
            embed = discord.Embed(
                title="Incorrect/no args provided, correct command usage:"
            )

            # Loops through each command in this cog
            for command in self.bot.get_cog(self.qualified_name).walk_commands():
                if issubclass(command.__class__, commands.Group):
                    continue

                if command.full_parent_name == "":
                    syntax = f"{command_prefix}{command.name}"

                else:
                    syntax = (
                        f"{command_prefix}{command.full_parent_name} {command.name}"
                    )

                embed.color = discord.Color.green()
                embed.add_field(
                    name=f"`{syntax} {command.usage or ''}`",
                    value=command.description or "No description available",
                    inline=False,
                )

            return embed

        # Checks if no arguments were supplied
        if len(ctx.message.content.split()) < 2:
            await ctx.send(
                embed=get_help_embed(self, await self.bot.get_prefix(ctx.message))
            )

        # Checks whether the first given argument is valid if more than one argument is supplied
        elif ctx.message.content.split().pop(1) not in [
            command.name
            for command in self.bot.get_cog(self.qualified_name).walk_commands()
        ]:
            view = ui.Confirm()
            await view.send(
                message="Invalid argument! Show help command?",
                channel=ctx.channel,
                author=ctx.author,
                timeout=10,
            )
            await view.wait()
            if view.value != ui.ConfirmResponse.CONFIRMED:
                return
            await ctx.send(
                embed=get_help_embed(self, await self.bot.get_prefix(ctx.message))
            )

    @util.with_typing
    @set_group.command(
        name="game", description="Sets the game of the bot", usage="[game-name]"
    )
    async def set_game(self, ctx, *, game_name: str):
        """Sets the bot's game (activity) by name.

        This is a command and should be accessed via Discord.

        parameters:
            ctx (discord.ext.Context): the context object for the message
            game_name (str): the name of the game
        """
        await ctx.bot.change_presence(activity=discord.Game(name=game_name))
        await auxiliary.send_confirm_embed(
            message=f"Successfully set game to: *{game_name}*", channel=ctx.channel
        )

    @util.with_typing
    @set_group.command(
        name="nick", description="Sets the nick of the bot", usage="[nickname]"
    )
    async def set_nick(self, ctx, *, nick: str):
        """Sets the bot's nick by name.

        This is a command and should be accessed via Discord.

        parameters:
            ctx (discord.ext.Context): the context object for the message
            nick (str): the bot nickname
        """
        await ctx.message.guild.me.edit(nick=nick)
        await auxiliary.send_confirm_embed(
            message=f"Successfully set nick to: *{nick}*", channel=ctx.channel
        )

    @commands.group(
        brief="Executes an echo bot command", description="Executes an echo bot command"
    )
    async def echo(self, ctx):
        # pylint: disable=missing-function-docstring

        # Executed if there are no/invalid args supplied
        def get_help_embed(self, command_prefix):
            # Gets commands, checks if first supplied arg is valid
            embed = discord.Embed(
                title="Incorrect/no args provided, correct command usage:"
            )

            # Loops through each command in this cog
            for command in self.bot.get_cog(self.qualified_name).walk_commands():
                if issubclass(command.__class__, commands.Group):
                    continue

                if command.full_parent_name == "":
                    syntax = f"{command_prefix}{command.name}"

                else:
                    syntax = (
                        f"{command_prefix}{command.full_parent_name} {command.name}"
                    )

                embed.color = discord.Color.green()
                embed.add_field(
                    name=f"`{syntax} {command.usage or ''}`",
                    value=command.description or "No description available",
                    inline=False,
                )

            return embed

        # Checks if no arguments were supplied
        if len(ctx.message.content.split()) < 2:
            await ctx.send(
                embed=get_help_embed(self, await self.bot.get_prefix(ctx.message))
            )

        # Checks whether the first given argument is valid if more than one argument is supplied
        elif ctx.message.content.split().pop(1) not in [
            command.name
            for command in self.bot.get_cog(self.qualified_name).walk_commands()
        ]:
            view = ui.Confirm()
            await view.send(
                message="Invalid argument! Show help command?",
                channel=ctx.channel,
                author=ctx.author,
                timeout=10,
            )
            await view.wait()
            if view.value != ui.ConfirmResponse.CONFIRMED:
                return
            await ctx.send(
                embed=get_help_embed(self, await self.bot.get_prefix(ctx.message))
            )

    @util.with_typing
    @echo.command(
        name="channel",
        description="Echos a message to a channel",
        usage="[channel-id] [message]",
    )
    async def echo_channel(self, ctx, channel_id: int, *, message: str):
        """Sends a message to a specified channel.

        This is a command and should be accessed via Discord.

        parameters:
            ctx (discord.ext.Context): the context object for the calling message
            channel_id (int): the ID of the channel to send the echoed message
            message (str): the message to echo
        """
        channel = self.bot.get_channel(channel_id)
        if not channel:
            await auxiliary.send_deny_embed(
                message="I couldn't find that channel", channel=ctx.channel
            )
            return

        await channel.send(content=message)

        await auxiliary.send_confirm_embed(message="Message sent", channel=ctx.channel)

    @util.with_typing
    @echo.command(
        name="user",
        description="Echos a message to a user",
        usage="[user-id] [message]",
    )
    async def echo_user(self, ctx, user_id: int, *, message: str):
        """Sends a message to a specified user.

        This is a command and should be accessed via Discord.

        parameters:
            ctx (discord.ext.Context): the context object for the calling message
            user_id (int): the ID of the user to send the echoed message
            message (str): the message to echo
        """
        user = await self.bot.fetch_user(int(user_id))
        if not user:
            await auxiliary.send_deny_embed(
                message="I couldn't find that user", channel=ctx.channel
            )
            return

        await user.send(content=message)

        await auxiliary.send_confirm_embed(message="Message sent", channel=ctx.channel)

    @commands.command(
        name="restart",
        description="Restarts the bot at the container level",
        aliases=["reboot"],
    )
    async def restart(self, ctx):
        """Restarts the bot.

        This is a command and should be accessed via Discord.

        parameters:
            ctx (discord.ext.Context): the context object for the calling message
        """
        await auxiliary.send_confirm_embed(
            message="Rebooting! Beep boop!", channel=ctx.channel
        )
        sys.exit()

    @commands.command(
        name="leave", description="Leaves a guild by ID", usage="[guild-id]"
    )
    async def leave(self, ctx, *, guild_id: int):
        """Leaves a guild by ID.

        This is a command and should be accessed via Discord.

        parameters:
            ctx (discord.ext.Context): the context object for the calling message
            guild_id (int): the ID of the guild to leave
        """
        guild = discord.utils.get(self.bot.guilds, id=guild_id)
        if not guild:
            await auxiliary.send_deny_embed(
                message="I don't appear to be in that guild", channel=ctx.channel
            )
            return

        await guild.leave()

        await auxiliary.send_confirm_embed(
            message=f"I have left the guild: {guild.name} ({guild.id})",
            channel=ctx.channel,
        )

    @commands.command(name="bot", description="Provides bot info")
    async def get_bot_data(self, ctx):
        """Gets various data about the bot.

        This is a command and should be accessed via Discord.

        parameters:
            ctx (discord.ext.Context): the context object for the calling message
        """
        embed = AdminEmbed(title=self.bot.user.name)

        embed.add_field(
            name="Started",
            value=f"{self.bot.startup_time} UTC" if self.bot.startup_time else "None",
            inline=False,
        )
        embed.add_field(
            name="Latency",
            value=f"{self.bot.latency*1000} ms" if self.bot.latency else "None",
            inline=False,
        )
        embed.add_field(
            name="Description", value=self.bot.description or "None", inline=False
        )
        embed.add_field(
            name="Servers",
            value=", ".join(f"{guild.name} ({guild.id})" for guild in self.bot.guilds),
            inline=False,
        )
        try:
            # Get the repository
            repo = git.Repo(search_parent_directories=True)

            # Get the current commit
            commit = repo.head.commit

            # Get the short commit hash
            commit_hash = commit.hexsha[:7]

            # Get the commit message
            commit_message = commit.message.splitlines()[0].strip()

            # Get the current branch name
            branch_name = repo.active_branch.name

            # Extract the repository owner and repository name
            match = re.search(
                r"github.com[:/](.*?)/(.*?)(?:.git)?$", repo.remotes.origin.url
            )
            if match:
                repo_owner = match.group(1)
                repo_name = match.group(2)
            else:
                repo_owner = ""
                repo_name = ""

            # Check for local working differences
            has_differences = repo.is_dirty()

            embed.add_field(
                name="Version Info",
                value=f"Upstream: `{repo_owner}/{repo_name}/{branch_name}`\n\
                    Commit: `{commit_hash} - {commit_message}`\n\
                    Local changes made: `{has_differences}`",
            )
        except Exception as exc:
            embed.add_field(
                name="Version Info",
                value=f"There was an error getting version info: {exc}",
            )

        embed.set_thumbnail(url=self.bot.user.display_avatar.url)

        await ctx.send(embed=embed)

    @util.with_typing
    @commands.command(
        name="issue",
        aliases=["ish", "botish", "botissue"],
        description="Creates a Github issue on the configured bot repo",
        usage="[title] [description]",
    )
    async def issue(self, ctx, title: str, description: str):
        """Creates an issue in the bot's Github Repo

        This is a command and should be accessed via Discord.

        parameters:
            ctx (discord.ext.Context): the context object for the calling message
            title: the title of the issue
            description: the description of the issue
        """

        if not self.bot.file_config.main.api_keys.github:
            await auxiliary.send_deny_embed(
                message="I don't have a Github API key", channel=ctx.channel
            )
            return

        if (
            not self.bot.file_config.special.github.username
            or not self.bot.file_config.special.github.repo
        ):
            await auxiliary.send_deny_embed(
                message="I don't have a Github repo configured", channel=ctx.channel
            )
            return

        headers = {
            "Authorization": f"Bearer {self.bot.file_config.main.api_keys.github}",
            "Accept": "application/vnd.github.v3+json",
            "Content-Type": "text/plain",
        }

        response = await self.bot.http_call(
            "post",
            f"{self.GITHUB_API_BASE_URL}/repos/{self.bot.file_config.special.github.username}/{self.bot.file_config.special.github.repo}/issues",
            headers=headers,
            data=json.dumps({"title": title, "body": description}),
        )

        status_code = response.get("status_code")
        if status_code != 201:
            await auxiliary.send_deny_embed(
                message=f"I was unable to create your issue (status code {status_code})",
                channel=ctx.channel,
            )
            return

        issue_url = response.get("html_url")
        number = response.get("number")

        embed = AdminEmbed(title="Issue Created")
        embed.add_field(name=f"Issue #{number}", value=f"{issue_url}")
        embed.set_thumbnail(
            url="https://github.githubassets.com/images/modules/logos_page/GitHub-Mark.png"
        )

        await ctx.send(embed=embed)<|MERGE_RESOLUTION|>--- conflicted
+++ resolved
@@ -199,19 +199,14 @@
                 channel=ctx.channel,
                 author=ctx.author,
             )
-<<<<<<< HEAD
-            if not confirm:
+            await view.wait()
+
+            if view.value is ui.ConfirmResponse.TIMEOUT:
+                return
+            if view.value is ui.ConfirmResponse.DENIED:
                 await auxiliary.send_deny_embed(
                     message=f"{extension_name}.py was not replaced", channel=ctx.channel
                 )
-=======
-            await view.wait()
-
-            if view.value is ui.ConfirmResponse.TIMEOUT:
-                return
-            if view.value is ui.ConfirmResponse.DENIED:
-                await ctx.send_deny_embed(f"{extension_name}.py was not replaced")
->>>>>>> d872988c
                 return
 
         fp = await attachment.read()
