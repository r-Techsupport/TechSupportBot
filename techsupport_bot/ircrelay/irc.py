"""This is the core of the IRC bot. It connects to IRC and handles 
message tranmissions to discord"""
import asyncio
import logging
import os
import threading
from typing import Dict, List

import discord
import ib3.auth
import irc.bot
import irc.client
import irc.strings
from ircrelay import formatting


class IRCBot(ib3.auth.SASL, irc.bot.SingleServerIRCBot):
    """The IRC bot class. This is the class that runs the entire IRC side of the bot"""

    irc_cog = None
    loop = None
    console = logging.getLogger("root")
    IRC_BOLD = ""
    connection = None
    join_thread = None
    ready = False

    def __init__(
        self,
        loop: asyncio.AbstractEventLoop,
        server: str,
        port: int,
        channels: List[str],
        username: str,
        password: str,
    ) -> None:
        """The function to start the entire IRC bot

        Args:
            loop (asyncio.AbstractEventLoop): The running event loop for the discord API.
            server (str): The string server domain/IP
            port (int): The port the IRC server is running on
            channels (List[str]): The list of channels to join
            username (str): The username of the IRC bot account
            password (str): The password of the IRC bot account
        """
        self.loop = loop
        super().__init__(
            server_list=[(server, port)],
            realname=username,
            nickname=username,
            ident_password=password,
            channels=channels,
        )
        self.join_channel_list = channels
        self.username = username
        self.password = password
        self._on_disconnect = self.reconnect_from_disconnect

    def exit_irc(self):
        """Instatly kills the IRC thread"""
        # pylint: disable=protected-access
        os._exit(1)

    def reconnect_from_disconnect(
        self, connection: irc.client.ServerConnection, event: irc.client.Event
    ) -> None:
        """Reconnecting to IRC in the event there is a disconnect

        Args:
            connection (irc.client.ServerConnection): The IRC connection
            event (irc.client.Event): The event object that triggered this function
        """
        self.console.error("Disconnected from IRC - Attempting reconnection: %s", event)
        connection.reconnect()

    def on_nicknameinuse(
        self, connection: irc.client.ServerConnection, _: irc.client.Event
    ) -> None:
        """A simple way to ensure that the bot will never be reject for an in use nickname

        Args:
            connection (irc.client.ServerConnection): The IRC connection
            _ (irc.client.Event): The event object that triggered this function
        """
        connection.nick(connection.get_nickname() + "_")

    def on_welcome(
        self, connection: irc.client.ServerConnection, _: irc.client.Event
    ) -> None:
        """What to do after the connection has been established, but before authentication
        This authenticates using SASL, joins channels, and starts a thread to auto join channels
        when needed

        Args:
            connection (irc.client.ServerConnection): The IRC connection
            _ (irc.client.Event): The event object that triggered this function
        """
        self.console.info("Connected to IRC")
        self.ready = True
        self.custom_join_channels()
        self.connection = connection
        self.join_thread = threading.Timer(600, self.join_channels_thread)
        self.join_thread.start()

    def custom_join_channels(self) -> None:
        """Joins all channels from the list of channels in self.join_channel_list"""
        if not self.ready:
            return
        for channel in self.join_channel_list:
<<<<<<< HEAD
            self.console.info(f"Joining {channel}")
            self.connection.join(channel)
=======
            if channel in self.channels:
                continue
            self.console.info("Joining %s", channel)
            connection.join(channel)
>>>>>>> 426c7afd

    def join_channels_thread(self):
        """A function called by the auto join channel thread
        This restarts the thread, and calls the join channels function
        In the event the bot ever leaves a channel for some reason, like a net split
        This will ensure that the bot rejoins them
        """
        self.custom_join_channels()
        if self.join_thread and self.join_thread.is_alive():
            self.join_thread.cancel()
        self.join_thread = threading.Timer(600, self.join_channels_thread)
        self.join_thread.start()

    def on_part(
        self, connection: irc.client.ServerConnection, event: irc.client.Event
    ) -> None:
        """How to handle what happens when the bot leaves a channel

        Args:
            connection (irc.client.ServerConnection): The IRC connection
            event (irc.client.Event): The event object that triggered this function
        """
        if event.target == self.username:
            self.custom_join_channels()

    def on_privmsg(
        self, _: irc.client.ServerConnection, event: irc.client.Event
    ) -> None:
        """What to do when the bot gets DMs on IRC
        Currently just sends a message to the discord bot owners DMs

        Args:
            _ (irc.client.ServerConnection): The IRC connection
            event (irc.client.Event): The event object that triggered this function
        """
        asyncio.run_coroutine_threadsafe(
            self.irc_cog.handle_dm_from_irc(message=event.arguments[0], event=event),
            self.loop,
        )

    def on_pubmsg(
        self, _: irc.client.ServerConnection, event: irc.client.Event
    ) -> None:
        """What to do when a message is sent in a public channel the bot is in
        If the channel is linked to a discord channel, the message will get sent to discord

        Args:
           _ (irc.client.ServerConnection): The IRC connection
           event (irc.client.Event): The event object that triggered this function
        """
        split_message = formatting.parse_irc_message(event=event)
        if len(split_message) == 0:
            return
        self.send_message_to_discord(split_message=split_message)

    def send_message_to_discord(self, split_message: Dict[str, str]) -> None:
        """Sends the given message to discord, using the discord API event loop

        Args:
            split_message (Dict[str, str]): The formatted message to send to discord
        """
        asyncio.run_coroutine_threadsafe(
            self.irc_cog.send_message_from_irc(split_message=split_message), self.loop
        )

    def get_irc_status(self) -> Dict[str, str]:
        """Gets the status of the IRC bot
        Returns nicely formatted status, username, and channels

        Returns:
            Dict[str, str]: The dictionary containing the 3 status items as strings
        """
        status_text = self.generate_status_string()
        channels = ", ".join(self.channels.keys())
        if len(channels.strip()) == 0:
            channels = "No channels"
        return {
            "status": status_text,
            "name": self.username,
            "channels": channels,
        }

    def generate_status_string(self) -> str:
        """Generates a human readable status string
        This takes into account the login process, if the connection is active,
        and if the discord side loaded fie

        Returns:
            str: The human readable string, will be one or two words
        """
        if not self.ready:
            return "Not ready"
        if not self.irc_cog:
            return "Discord failure"
        if not self.connection.is_connected():
            return "Not connected"
        return "Connected"

    def send_edit_from_discord(self, message: discord.Message, channel: str) -> None:
        """This handles a discord message being edited

        Args:
            message (discord.Message): The message object after being edited
            channel (str): The linked IRC channel the message was sent
        """
        # if channel not in self.channels:
        #    self.join_channels(self.connection)
        formatted_message = formatting.format_discord_edit_message(message=message)
        self.send_message_to_channel(channel=channel, message=formatted_message)

    def send_reaction_from_discord(
        self, reaction: discord.Reaction, user: discord.User, channel: str
    ):
        """This handles a discord message getting a reaction added to it
        This does currently not handle the IRC message getting a reaction added to it

        Args:
            reaction (discord.Reaction): The reaction object that added
            user (discord.User): The user who added the reaction
            channel (str): The linked IRC channel the message reacted to is in
        """
        # if channel not in self.channels:
        #    self.join_channels(connection=self.connection)
        formatted_message = formatting.format_discord_reaction_message(
            reaction.message, user, reaction
        )
        self.send_message_to_channel(channel=channel, message=formatted_message)

    def send_message_from_discord(
        self, message: discord.Message, channel: str, content_override: str = None
    ) -> None:
        """Sends a message from discord to IRC

        Args:
            message (discord.Message): The message object that was sent on discord
            channel (str): The linked IRC channel the message was sent
            content_override (str): If passed, this will changed the content of the message
        """
        # if channel not in self.channels:
        #    self.join_channels(connection=self.connection)
        formatted_message = formatting.format_discord_message(
            message=message, content_override=content_override
        )
        self.send_message_to_channel(channel=channel, message=formatted_message)

    def send_message_to_channel(self, channel: str, message: str) -> None:
        """Sends a message to a channel. Splits the message if needed

        Args:
            channel (str): The IRC channel to send the message to
            message (str): The fully formatted string to send to the IRC channel
        """
        message_list = [message[i : i + 430] for i in range(0, len(message), 430)]
        for cut_message in message_list:
            self.connection.privmsg(channel, cut_message)

    def on_mode(self, _: irc.client.ServerConnection, event: irc.client.Event) -> None:
        """What to do when a channel mode is changed
        Currently just handles ban notifications

        Args:
            _ (irc.client.ServerConnection): The IRC connection
            event (irc.client.Event): The event object that triggered this function
        """
        # Parse the mode change event
        modes = event.arguments[0].split()
        # The first element of `modes` is the mode being set or removed
        mode = modes[0]

        if mode in ("+b", "-b"):
            message = formatting.parse_ban_message(event=event)
            self.send_message_to_discord(split_message=message)

    def ban_on_irc(self, user: str, channel: str, action: str) -> None:
        """Ban or unban a given user on the specified IRC channe;

        Args:
            user (str): The hostmask of the user to modify
            channel (str): The channel to modify the user in
            action (str): The action, either +b or -b, to take on the user
        """
        self.connection.mode(channel, f"{action} {user}")

    def is_bot_op_on_channel(self, channel_name: str) -> bool:
        """Checking if the bot is an operator on the given channel

        Args:
            channel_name (str): The string representation of the IRC channel to check

        Returns:
            bool: True if the bot is an operator, False if it's not
        """
        return self.channels[channel_name].is_oper(self.username)<|MERGE_RESOLUTION|>--- conflicted
+++ resolved
@@ -108,15 +108,8 @@
         if not self.ready:
             return
         for channel in self.join_channel_list:
-<<<<<<< HEAD
-            self.console.info(f"Joining {channel}")
+            self.console.info("Joining %s", channel)
             self.connection.join(channel)
-=======
-            if channel in self.channels:
-                continue
-            self.console.info("Joining %s", channel)
-            connection.join(channel)
->>>>>>> 426c7afd
 
     def join_channels_thread(self):
         """A function called by the auto join channel thread
