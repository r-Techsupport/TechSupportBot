--- conflicted
+++ resolved
@@ -1,15 +1,7 @@
-<<<<<<< HEAD
 image = rtechsupport/techsupport-bot
-dev-image = $(image):dev
-prod-image = $(image):prod
-drun = docker run --rm -v $(shell pwd):/var/TechSupportBot -t $(dev-image) python3 -m
+full-image = $(image):prod
+drun = docker run --rm -v $(shell pwd):/var/TechSupportBot -t $(full-image) python3 -m
 main_dir = techsupport_bot
-=======
-image = effprime/basement-bot
-full-image = $(image):prod
-drun = docker run --rm -v $(shell pwd):/var/BasementBot -t $(full-image) python3 -m
-main_dir = basement_bot
->>>>>>> 463303f7
 
 make sync:
 	python3 -m pipenv sync -d
@@ -50,11 +42,7 @@
 	docker-compose restart
 
 logs:
-<<<<<<< HEAD
-	docker logs techsupport_bot -f
-=======
 	docker logs discordBot -f
->>>>>>> 463303f7
 
 establish_config:
 	@if [ ! -f "./config.yml" ]; then\
