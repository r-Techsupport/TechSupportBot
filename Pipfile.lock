--- conflicted
+++ resolved
@@ -1,11 +1,7 @@
 {
     "_meta": {
         "hash": {
-<<<<<<< HEAD
             "sha256": "0c31955ba5f43ccd58b1909210c606041fc0d7d9f21ee19ed8e8df93530bd7c2"
-=======
-            "sha256": "152c0ffea9f1a41fea6523d6e394f92970e761f286d289c6d19a4c872d04d8de"
->>>>>>> 93a5cf2a
         },
         "pipfile-spec": 6,
         "requires": {
