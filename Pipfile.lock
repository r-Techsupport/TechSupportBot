--- conflicted
+++ resolved
@@ -1,11 +1,7 @@
 {
     "_meta": {
         "hash": {
-<<<<<<< HEAD
-            "sha256": "6c03846be7e1e24a2fa0e8825f90ddfe9c976154776091834247eaef02f50d31"
-=======
-            "sha256": "ac7528c1e5bcb7a80346856e8a9a760ab4f9740381bc4fbe637350ecc3ec8517"
->>>>>>> 00d1fc2c
+
         },
         "pipfile-spec": 6,
         "requires": {
@@ -460,13 +456,7 @@
             "hashes": [
                 "sha256:46b4052a55b56beea3a3bdd7b30295c292bd6827dd442348bc116f2d35b17f0a",
                 "sha256:758e691dbb454d5ccf4e1b154a19e52847f79e21a42fef17b969144af29a4e6c"
-            ],
-<<<<<<< HEAD
-            "markers": "python_version >= '3.8' and python_version < '4.0'",
-=======
-            "markers": "python_version < '4.0' and python_full_version >= '3.8.0'",
->>>>>>> 00d1fc2c
-            "version": "==2.4.0"
+
         },
         "emoji": {
             "hashes": [
@@ -594,14 +584,7 @@
             "hashes": [
                 "sha256:a6f30213335e34c1ade7be6ec7c47f19f50c56db36abef1a9dfa3815b1cb3888",
                 "sha256:c2789b767ddddfa2a5782e3199b2b7f6894540b17b16ec26b2c4d8e103510b87"
-            ],
-<<<<<<< HEAD
-            "markers": "python_version >= '3.8'",
-=======
-            "markers": "python_full_version >= '3.8.0'",
->>>>>>> 00d1fc2c
-            "version": "==0.17.3"
-        },
+           
         "hypothesis": {
             "hashes": [
                 "sha256:4dafc0d3fc0e802ee5fa863e05e2cde54b9336e300d6c46f4e78b23b00cfa67a",
