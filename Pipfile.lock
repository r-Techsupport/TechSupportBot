--- conflicted
+++ resolved
@@ -1,11 +1,6 @@
 {
     "_meta": {
-        "hash": {
-<<<<<<< HEAD
-            "sha256": "1718e1b16a99a2b59fdedf89acc77d62c371e33c8fd46f0599f600f189a85c8d"
-=======
-            "sha256": "02931f2aec70490bad182b3c1351470c8d9c49b6030309a95f8abea6eaf3cac7"
->>>>>>> e889312e
+
         },
         "pipfile-spec": 6,
         "requires": {
@@ -394,15 +389,7 @@
         "croniter": {
             "hashes": [
                 "sha256:1a6df60eacec3b7a0aa52a8f2ef251ae3dd2a7c7c8b9874e73e791636d55a361",
-                "sha256:9595da48af37ea06ec3a9f899738f1b2c1c13da3c38cea606ef7cd03ea421128"
-            ],
-<<<<<<< HEAD
-            "version": "==1.3.15"
-=======
-            "markers": "python_version >= '2.6' and python_version not in '3.0, 3.1, 3.2, 3.3'",
-            "version": "==1.4.1"
->>>>>>> e889312e
-        },
+
         "dill": {
             "hashes": [
                 "sha256:a07ffd2351b8c678dfc4a856a3005f8067aea51d6ba6c700796a4d9e280f39f0",
@@ -764,26 +751,7 @@
             "hashes": [
                 "sha256:b0cabcb11063d21a0b261d557acb0a9d2126350e63b70cdf7db6347baea456dc",
                 "sha256:ca9ed98ce73076ba72e092b23d3c93ea6c4e186b3f1c3dad6edd98ff6ffcca2e"
-            ],
-<<<<<<< HEAD
-            "version": "==3.5.3"
-=======
-            "markers": "python_version >= '3.7'",
-            "version": "==3.8.0"
->>>>>>> e889312e
-        },
-        "pluggy": {
-            "hashes": [
-                "sha256:c2fd55a7d7a3863cba1a013e4e2414658b1d07b6bc57b3919e0c63c9abb99849",
-                "sha256:d12f0c4b579b15f5e054301bb226ee85eeeba08ffec228092f8defbaa3a4c4b3"
-            ],
-<<<<<<< HEAD
-            "version": "==1.0.0"
-=======
-            "markers": "python_version >= '3.7'",
-            "version": "==1.2.0"
->>>>>>> e889312e
-        },
+
         "pycparser": {
             "hashes": [
                 "sha256:8ee45429555515e1f6b185e78100aea234072576aa43ab53aefcae078162fca9",
@@ -916,14 +884,7 @@
                 "sha256:ebe1954aa85e622674ea01828419f129527c95c40a392e0f7761e242d85a772f",
                 "sha256:f38bbab4d13d180ed00c2f107e36503bd2e2cc4c6d4ae2734c0a85c2edaf2d2e",
                 "sha256:ff281a66925790a05e3c7e0de1350a0992b66a4e51724317ac35026ac856ae28"
-            ],
-<<<<<<< HEAD
-            "version": "==4.3.3"
-=======
-            "markers": "python_version >= '3.7'",
-            "version": "==4.4.0"
->>>>>>> e889312e
-        },
+
         "pynacl": {
             "hashes": [
                 "sha256:06b8f6fa7f5de8d5d2f7573fe8c863c051225a27b61e6860fd047b1775807858",
