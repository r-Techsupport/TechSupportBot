[![CodeFactor](https://www.codefactor.io/repository/github/r-techsupport/techsupportbot/badge)](https://www.codefactor.io/repository/github/r-techsupport/techsupportbot)

# TechSupportBot

TechSupportBot is a Dockerized Discord bot. Written on top of the [Python Discord API](https://pycord.readthedocs.io/en/latest/api.html), it provides the loading and unloading of custom extensions to extend and scale the bot as much as you want.

# Deployment Guide
## External setup
You will need to create a discord bot and get the token to be able to use this application. To get your bot created and obtain your token, follow these steps:
1. Go to https://discord.com/developers/applications, sign into your discord account if needed
2. Click on "New Application", name it, then click "Create"
3. On the side menu, go to "Bot" and click "Add bot"
4. Under bot, click "Reset Token", type in 2FA code if prompted, and write down the token. Keep this token secret, you should never share it.
5. Make sure you turn on all the "Privileged Gateway Intents", which are currently "Presence", "Message Content", and "Server Members"
6. To have the bot join your server, go to "OAuth2", "URL Generator". Select "bot" under "Scopes", then select "Administrator". The link to join will be at the bottom of the page.
## Configuration setup
You will need to create and config 2 files to get this system running.  
First, you will need to create the template config files from the default.  
Start by cloning the repo, `git clone git@github.com:r-Techsupport/TechSupportBot.git`.  
Then do the following:  
```bash
cd TechSupportBot
cp default.env .env
cp config.default.yml config.yml
```
### .env file
The first file we will edit is the .env file. This is where you will store database information.  
You will need to create a username and password for mongodb, postgres, and rabbitmq. These credentials do not have to be different.  
You will also need to create a db name for postgres. This works best when it is all lowercase, but it is not strictly required.  
The IPC_SECRET item can be left blank.  
When filling in the information, do not include spaces or quotes. Just put the content directly after the equals sign.  
You will need all of this information again, so make sure to keep note of it.  
### config.yml
This is the configuration file for the bot itself.  
First, configure the token and admin ID. The token is the discord token you got earlier. Put this token in quotes following the `auth_token:` line. Example: `auth_token: "abcd_totally_real_token"`  
For the admin ID, get your user ID by right clicking on your name, either on the side bar or after you sent a message, and clicking "Copy ID". Put your ID in single quotes in the array.  
#### postgres
For postgres, you will need the username, password, and DB name you created previously. Enter it exactly as found in your .env file.  
Do not change the port or host.  
#### mongodb
For mongodb, you will need the username and password you created previously. You will also need to create a DB name here. Enter the username and password exactly as found in your .env file. Just like postgres, the DB name works best with all lowercase, but it is not a requirement.  
Do not change the port or host.  
#### rabbitmq
For rabbitmq, you will only need the username and password you created previously. Enter it exactly as found in your .env file.  
Do not change the host, vhost, or port.  
#### Additional configuration
All the additional configuration is optional, and is not required to start the bot. This includes all API keys. The default settings everywhere else work, but can be changed later if desired.
## Final tasks
The only thing left to do is run `make start`. This will build the container, download the databases, and starts all the containers.

# Makefile

The Makefile offers shortcut commands for development.

* `sync` makes an updated pipenv virtual environment.
* `check-format` checks the formatting without changing files. Required black and isort be installed on your computer.
* `format` checks formatting and changes files. Required black and isort be installed on your computer.
* `lint` runs pylint.
* `test` runs unit tests. (Currently none)
* `build` builds the Docker image.
* `start` starts the entire system, databases and all. This can also be used as a fast update, as it won't force a full rebuild.
* `update` stops all the containers, builds a fresh build of the bot, and starts all containers.
* `clean` removes all unused docker assets, including volumes. This may be destructive.
* `down` brings down the bot container.
* `restart` restarts the bot and all databases.
* `logs` shows the bot logs.
* `establish_config` creates a config.yml file if it doesn't exist.

# Making extensions

<<<<<<< HEAD
On startup, the bot will load all extension files in the `techsupport_bot/extensions/` directory. These files hold commands for the bot to use with its prefix. Each command is an async function decorated as a `command`, and each file must have an entrypoint function called `setup`, which tells the loading process how to add the extension file.

=======
On startup, the bot will load all extension files in the `basement_bot/extensions/` directory. These files hold commands for the bot to use with its prefix. Each command is an async function decorated as a `command`, and each file must have an entrypoint function called `setup`, which tells the loading process how to add the extension file.
>>>>>>> 51602060
A (very) simple example:
```python
import base
from discord.ext import commands
def setup(bot):
    bot.process_extension_setup(cogs=[Greeter])
class Greeter(base.BaseCog):
    @commands.command(
        name="hello",
        brief="Says hello to the bot",
        description="Says hello to the bot (because they are doing such a great job!)",
        usage="",
    )
    async def hello(self, ctx):
        # H, E, Y
        emojis = ["🇭", "🇪", "🇾"]
        for emoji in emojis:
            await ctx.message.add_reaction(emoji)
```
Extensions can be configured per-guild with settings saved on MongoDB. There are several extensions included in the main repo, so please reference them for more advanced examples.<|MERGE_RESOLUTION|>--- conflicted
+++ resolved
@@ -68,12 +68,8 @@
 
 # Making extensions
 
-<<<<<<< HEAD
 On startup, the bot will load all extension files in the `techsupport_bot/extensions/` directory. These files hold commands for the bot to use with its prefix. Each command is an async function decorated as a `command`, and each file must have an entrypoint function called `setup`, which tells the loading process how to add the extension file.
 
-=======
-On startup, the bot will load all extension files in the `basement_bot/extensions/` directory. These files hold commands for the bot to use with its prefix. Each command is an async function decorated as a `command`, and each file must have an entrypoint function called `setup`, which tells the loading process how to add the extension file.
->>>>>>> 51602060
 A (very) simple example:
 ```python
 import base
