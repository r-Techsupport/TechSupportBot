"""Module for the news extension for the discord bot."""
import enum
import random

import aiocron
import base
from discord.ext import commands


def setup(bot):
    """Adding the news config to the config file."""
    config = bot.ExtensionConfig()
    config.add(
        key="channel",
        datatype="int",
        title="Daily News Channel ID",
        description="The ID of the channel the news should appear in",
        default=None,
    )
    config.add(
        key="cron_config",
        datatype="string",
        title="Cronjob config for news",
        description="Crontab syntax for executing news events (example: 0 17 * * *)",
        default="0 17 * * *",
    )
    config.add(
        key="country",
        datatype="string",
        title="Country code",
        description="Country code to receive news for (example: US)",
        default="US",
    )
    config.add(
        key="category",
        datatype="str",
        title="Category",
        description="The category to use when receiving cronjob headlines",
        default=None,
    )

    bot.add_cog(News(bot=bot, extension_name="news"))
    bot.add_extension_config("news", config)


class Category(enum.Enum):
    """Class to set up categories for the news."""
    BUSINESS = "business"
    ENTERTAINMENT = "entertainment"
    GENERAL = "general"
    HEALTH = "health"
    SCIENCE = "science"
    SPORTS = "sports"
    TECH = "technology"


class News(base.LoopCog):
    """Class to set up the news extension for the discord bot."""

    API_URL = "http://newsapi.org/v2/top-headlines?apiKey={}&country={}"

    async def get_headlines(self, country_code, category=None):
        """Method to get the headline for the news command."""
        url = self.API_URL.format(
            self.bot.file_config.main.api_keys.news,
            country_code,
        )
        if category:
            url = f"{url}&category={category}"

        response = await self.bot.http_call("get", url)

        articles = response.get("articles")
        if not articles:
            return None

        return articles

    async def get_random_headline(self, country_code, category=None):
        """Method to get a random headline for the news command."""
        articles = await self.get_headlines(country_code, category)
        return random.choice(articles)

    async def execute(self, config, guild):
        """Method to execute the news command."""
        channel = guild.get_channel(int(config.extensions.news.channel.value))
        if not channel:
            return

        url = None
        while not url:
            article = await self.get_random_headline(
                config.extensions.news.country.value,
                Category(config.extensions.news.category.value).value,
            )
            url = article.get("url")

        await self.bot.guild_log(
            guild,
            "logging_channel",
            "info",
            f"Sending news headline to #{channel.name}",
            send=True,
        )
        if url.endswith("/"):
            url = url[:-1]
        await channel.send(url)

    async def wait(self, config, _):
        """Method to define the wait time for the news api pull."""
        await aiocron.crontab(config.extensions.news.cron_config.value).next()

    @commands.cooldown(1, 30, commands.BucketType.channel)
    @commands.group(
        brief="Executes a news command",
        description="Executes a news command",
    )
    async def news(self, ctx):
        """Method to set up the news command."""
        print(f"News command called in channel {ctx.channel}")

    @news.command(
        name="random",
        brief="Gets a random news article",
        description="Gets a random news headline",
        usage="[category] (optional)",
    )
<<<<<<< HEAD

    async def random(self, ctx, category = None):
=======
    async def random(self, ctx, category = None):
        """Method to define the random to get a news."""
>>>>>>> 45d4be1f
        if category == None:
            category = random.choice(list(Category)).value
        else:
            category.lower()
<<<<<<< HEAD

=======
  
>>>>>>> 45d4be1f
        config = await self.bot.get_context_config(ctx)

        url = None
        while not url:
            article = await self.get_random_headline(
                config.extensions.news.country.value, category
            )
            url = article.get("url")

        if url.endswith("/"):
            url = url[:-1]

        await ctx.send(content=url)<|MERGE_RESOLUTION|>--- conflicted
+++ resolved
@@ -125,22 +125,14 @@
         description="Gets a random news headline",
         usage="[category] (optional)",
     )
-<<<<<<< HEAD
 
     async def random(self, ctx, category = None):
-=======
-    async def random(self, ctx, category = None):
         """Method to define the random to get a news."""
->>>>>>> 45d4be1f
         if category == None:
             category = random.choice(list(Category)).value
         else:
             category.lower()
-<<<<<<< HEAD
 
-=======
-  
->>>>>>> 45d4be1f
         config = await self.bot.get_context_config(ctx)
 
         url = None
