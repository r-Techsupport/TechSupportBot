--- conflicted
+++ resolved
@@ -421,13 +421,11 @@
         return f"{guild.id}_{user.id}_{trigger}"
 
     async def can_execute(self, ctx, target):
-<<<<<<< HEAD
         """Method to not execute on admin users."""
-=======
         if target.id == ctx.author.id:
             await ctx.send_deny_embed("You cannot do that to yourself")
             return False
->>>>>>> 0677e5ea
+            
         if target.id == self.bot.user.id:
             await ctx.send_deny_embed("It would be silly to do that to myself")
             return False
