"""
This extension manages everything needed for the factoid command and all factoid calls(EG: ?factoid)
"""
import asyncio
import datetime
import io
import json
import uuid

import aiocron
import base
import discord
import expiringdict
import munch
import util
import yaml
from discord.ext import commands


def setup(bot):
    """
    define database tables, register in config, as a cog, and a extension
    """

    class Factoid(bot.db.Model):
        """ define the factoid class for the table """
        __tablename__ = "factoids"

        factoid_id = bot.db.Column(bot.db.Integer, primary_key=True)
        text = bot.db.Column(bot.db.String)
        guild = bot.db.Column(bot.db.String)
        message = bot.db.Column(bot.db.String)
        time = bot.db.Column(bot.db.DateTime, default=datetime.datetime.utcnow)
        embed_config = bot.db.Column(bot.db.String, default=None)
        hidden = bot.db.Column(bot.db.Boolean, default=False)

    class FactoidCron(bot.db.Model):
        """ define the factoid scheduler. """
        __tablename__ = "factoid_cron"

        job_id = bot.db.Column(bot.db.Integer, primary_key=True)
        factoid = bot.db.Column(
            bot.db.Integer, bot.db.ForeignKey("factoids.factoid_id")
        )
        channel = bot.db.Column(bot.db.String)
        cron = bot.db.Column(bot.db.String)

    class FactoidResponseEvent(bot.db.Model):
        """ Define the factoid response event """
        __tablename__ = "factoid_responses"

        event_id = bot.db.Column(bot.db.Integer, primary_key=True)
        ref_content = bot.db.Column(bot.db.String)
        text = bot.db.Column(bot.db.String)
        message = bot.db.Column(bot.db.String)
        embed_config = bot.db.Column(bot.db.String, default=None)
        channel_name = bot.db.Column(bot.db.String)
        server_name = bot.db.Column(bot.db.String)
        responder = bot.db.Column(bot.db.String)
        time = bot.db.Column(bot.db.DateTime, default=datetime.datetime.utcnow)

    # dealing with the config.yml file located in ../
    config = bot.ExtensionConfig()
    config.add(
        key="manage_roles",
        datatype="list",
        title="Manage factoids roles",
        description="The roles required to manage factoids",
        default=["Factoids"],
    )
    config.add(
        key="response_listen_channels",
        datatype="list",
        title="Factoids response listen channels",
        description="The list of channel ID's to listen for factoid response events",
        default=[],
    )
    config.add(
        key="linx_url",
        datatype="str",
        title="Linx API URL",
        description="The URL to an optional Linx (github.com/andreimarcu/linx-server) \
            API for pastebinning factoid-all responses",
        default=None,
    )

    bot.add_cog(
        FactoidManager(
            bot=bot,
            models=[Factoid, FactoidCron, FactoidResponseEvent],
            extension_name="factoids",
        )
    )
    bot.add_extension_config("factoids", config)


async def has_manage_factoids_role(ctx):
    """
    see if the user that queried has the perms to manage roles
    """
    config = await ctx.bot.get_context_config(ctx)
    factoid_roles = []
    for name in config.extensions.factoids.manage_roles.value:
        factoid_role = discord.utils.get(ctx.guild.roles, name=name)
        if not factoid_role:
            continue
        factoid_roles.append(factoid_role)

    if not factoid_roles:
        raise commands.CommandError("no factoid management roles found")
    # Checking against the user to see if they have the roles specified in the config
    if not any(
        factoid_role in getattr(ctx.author, "roles", [])
        for factoid_role in factoid_roles
    ):
        raise commands.MissingAnyRole(factoid_roles)

    return True


async def no_mentions(ctx):
    """
    ensure the remembered factoid does not contain any mass pings
    """
    if (
        ctx.message.mention_everyone
        or ctx.message.role_mentions
        or ctx.message.mentions
        or ctx.message.channel_mentions
    ):
        await ctx.send_deny_embed(
            "I cannot remember factoids with user/role/channel mentions"
        )
        return False
    return True


class LoopEmbed(discord.Embed):
    """ define the class to loop the embed. """
    def __init__(self, *args, **kwargs):
        super().__init__(*args, **kwargs)
        self.color = discord.Color.blurple()


class FactoidManager(base.MatchCog):
    """
    delete, remember, fetch, and listen for factoid calls
    """

    LOOP_UPDATE_MINUTES = 10

    async def preconfig(self):
        """ define the preconfig of the factoid itself """
        self.factoid_cache = expiringdict.ExpiringDict(
            max_len=100, max_age_seconds=1200
        )
        # set a  a hard time limit on repeated cronjob DB calls
        self.cronjob_cache = expiringdict.ExpiringDict(max_len=100, max_age_seconds=300)
        await self.bot.logger.info("Loading factoid jobs", send=True)
        await self.kickoff_jobs()

    async def get_all_factoids(self, guild=None, hide=False):
        """Method to get all the factoids from a command. """
        if guild and not hide:
            factoids = await self.models.Factoid.query.where(
                self.models.Factoid.guild == str(guild.id)
            ).gino.all()
        elif guild and hide:
            factoids = (
                await self.models.Factoid.query.where(
                    self.models.Factoid.guild == str(guild.id)
                )
                # hiding hidden factoids
                .where(self.models.Factoid.hidden == False).gino.all()
            )
        else:
            factoids = await self.bot.db.all(self.models.Factoid.query)

        if factoids:
            factoids.sort(key=lambda factoid: factoid.text)

        return factoids

    def get_cache_key(self, query, guild):
        """Method to get the cache key from the guild. """
        return f"{guild.id}_{query}"

    async def get_factoid_from_query(self, query, guild):
        """
        search db for factoid, including flag (EG: ?help)
        """
        cache_key = self.get_cache_key(query, guild)
        factoid = self.factoid_cache.get(cache_key)
        if not factoid:
            factoid = (
                await self.models.Factoid.query.where(self.models.Factoid.text == query)
                .where(self.models.Factoid.guild == str(guild.id))
                .gino.first()
            )
            self.factoid_cache[cache_key] = factoid
        return factoid

    def get_embed_from_factoid(self, factoid):
        """ Method to turn the json into an embed for discord. """
        if not factoid.embed_config:
            return None

        embed_config = json.loads(factoid.embed_config)

        return discord.Embed.from_dict(embed_config)

    async def add_factoid(self, ctx, **kwargs):
        """Method to add a factoid. """
        trigger = kwargs.get("trigger")

        # first check if key already exists
        factoid = await self.get_factoid_from_query(trigger, ctx.guild)
        if factoid:
            # delete old one
            should_delete = await ctx.confirm(
                "This factoid already exists. Should I overwrite it?"
            )
            if not should_delete:
                return
            await factoid.delete()

        # finally, add new entry
        factoid = self.models.Factoid(
            text=trigger,
            guild=kwargs.get("guild"),
            message=kwargs.get("message"),
            embed_config=kwargs.get("embed_config"),
        )
        await factoid.create()

        try:
            del self.factoid_cache[self.get_cache_key(trigger, ctx.guild)]
            # if it can't find where it is, then don't continue
        except KeyError:
            pass

        await ctx.send_confirm_embed(f"Successfully added factoid *{trigger}*")

    async def delete_factoid(self, ctx, trigger):
        """Method to delete a factoid. """
        factoid = await self.get_factoid_from_query(trigger, ctx.guild)
        if not factoid:
            await ctx.send_deny_embed("I couldn't find that factoid")
            return

        should_delete = await ctx.confirm(
            "This will remove the factoid forever. Are you sure?"
        )
        if not should_delete:
            return

        await factoid.delete()

    async def match(self, _, __, content):
        """Method to match the factoid with the correct start."""
        return content.startswith("?")

    async def response(self, config, ctx, content, _):
        """Method to give a response once a factoid is called (or attempted). """
        if not ctx.guild:
            return
        # copy the arguments starting with index one, and reference the first argument
        query = content[1:].split(" ")[0]
<<<<<<< HEAD

=======
>>>>>>> 51602060
        factoid = await self.get_factoid_from_query(query, ctx.guild)
        if not factoid:
            return

        embed = self.get_embed_from_factoid(factoid)
        # if the json doesn't include non embed argument, then don't send anything
        # otherwise send message text with embed
        content = factoid.message if not embed else None

        try:
            # define the message and send it
            message = await ctx.send(
                content=content,
                embed=embed,
<<<<<<< HEAD
                # if nobody pinged, ping the author, if somebody mentioned, ping the author and the mention
=======
            #if nobody pinged, ping the author, if mentioned, ping the author and the mention
>>>>>>> 51602060
                targets=ctx.message.mentions or [ctx.author],
            )
            # log it  in the logging channel with type info and generic content
            await self.bot.guild_log(
                ctx.guild,
                "logging_channel",
                "info",
                f"Sending factoid: {query} (triggered by {ctx.author} in #{ctx.channel.name})",
                send=True,
            )
            # if something breaks, also log it
        except Exception as e:
            await self.bot.guild_log(
                ctx.guild,
                "logging_channel",
                "error",
                "Could not send factoid",
                exception=e,
            )
            # finally, send the message
            message = await ctx.send(factoid.message)

        self.dispatch(ctx.author, message, factoid)

        if ctx.message.mentions or ctx.message.reference:
            await self.process_response_event(ctx, factoid)

    async def process_response_event(self, ctx, factoid):
        """Method to process how the response should be sent to users. """
        config = await self.bot.get_context_config(ctx)
        if (
            not str(ctx.channel.id)
            in config.extensions.factoids.response_listen_channels.value
        ):
            return
        # how many users are found to reference in the response
        found = 0
        # make sure the users are not a bot
        users = {}
        for user in ctx.message.mentions:
            if user.bot:
                continue
            if user.id == ctx.author.id:
                continue
            users[user] = None
<<<<<<< HEAD
        # if the message has a ping, and the ping is *not* the author, add 1 to the found count and add the user to the list of users referenced
=======
#if the message has a ping, and the ping is *not* the author,
#add 1 to the found count and add the user to the list of users referenced
>>>>>>> 51602060
        if (
            ctx.message.reference
            and ctx.message.reference.cached_message
            and ctx.message.reference.cached_message.author.id != ctx.author.id
        ):
            users[
                ctx.message.reference.cached_message.author
            ] = ctx.message.reference.cached_message
            found += 1
        # looking for up to 100 users to mention
        async for message in ctx.channel.history(limit=100):
<<<<<<< HEAD
            # if it thinks it found a user but it's *not* in the users dict, don't even continue looking
=======
            #if it thinks it found a user but *not* in the users dict, don't even continue looking
>>>>>>> 51602060
            if found >= len(users):
                break
            # if the author is already in the list of users, then don't add them
            if not message.author in users:
                continue

            saved_message = users.get(message.author)
            if saved_message:
                continue
            # adding the author to the list of messages
            users[message.author] = message
            found += 1
        # logging that the above was done
        await self.bot.guild_log(
            ctx.guild,
            "logging_channel",
            "info",
            "Processing factoid response event",
            send=True,
        )
        # more logging
        for user, message in users.items():
            event = self.models.FactoidResponseEvent(
                ref_content=message.content,
                text=factoid.text,
                message=factoid.message,
                embed_config=factoid.embed_config,
                channel_name=ctx.channel.name,
                server_name=ctx.guild.name,
                responder=str(ctx.author),
            )
            await event.create()

    def dispatch(self, author, message, factoid):
        """ Self dispatch the bot for a factoid event."""
        self.bot.dispatch(
            "factoid_event",
            munch.Munch(author=author, message=message, factoid=factoid),
        )

    async def kickoff_jobs(self):
        """
        get a list of all cronjobs and start them
        """
        jobs = await self.models.FactoidCron.query.gino.all()
        for job in jobs:
            self.bot.loop.create_task(self.cronjob(job))

    async def cronjob(self, job):
        """Run a cron job for a factoid."""
        runtime_id = uuid.uuid4()
        self.cronjob_cache[runtime_id] = job
        job_id = job.job_id

        while True:
            job = self.cronjob_cache.get(runtime_id)
            if not job:
                from_db = await self.models.FactoidCron.query.where(
                    self.models.FactoidCron.job_id == job_id
                ).gino.first()
                if not from_db:
                    # this factoid job has been deleted from the DB
                    # TODO: log this event
                    return
                job = from_db
                self.cronjob_cache[runtime_id] = job

            # TODO: pass exception to guild log interface
            try:
                await aiocron.crontab(job.cron).next()
            except Exception as e:
                await self.bot.logger.error(
                    "Could not await cron completion", exception=e
                )
                await asyncio.sleep(300)

            factoid = await self.models.Factoid.query.where(
                self.models.Factoid.factoid_id == job.factoid
            ).gino.first()
            if not factoid:
                await self.bot.logger.warning(
                    "Could not find factoid referenced by job - will retry after waiting"
                )
                continue

            # get_embed accepts job as a factoid object
            embed = self.get_embed_from_factoid(factoid)
            content = factoid.message if not embed else None

            channel = self.bot.get_channel(int(job.channel))
            if not channel:
                await self.bot.logger.warning(
                    "Could not find channel to send factoid cronjob - will retry after waiting"
                )
                continue

            message = await channel.send(content=content, embed=embed)
            self.dispatch(channel.guild.get_member(self.bot.user.id), message, factoid)

    @commands.group(
        brief="Executes a factoid command",
        description="Executes a factoid command",
    )
    async def factoid(self, ctx):
<<<<<<< HEAD
        pass

=======
        """Method to make the command for the factoid."""
        print(f"Factoid command called in channel {ctx.channel}")
>>>>>>> 51602060
    @util.with_typing
    @commands.check(has_manage_factoids_role)
    @commands.check(no_mentions)
    @commands.guild_only()
    # updating the description for this command
    @factoid.command(
        brief="Creates a factoid",
        description="Creates a custom factoid with a specified name",
        usage="[factoid-name] [factoid-output] |optional-embed-json-upload|",
    )
    async def remember(self, ctx, factoid_name: str, *, message: str):
        """Method to remember factoid. """
        embed_config = await util.get_json_from_attachments(ctx.message, as_string=True)
        await self.add_factoid(
            ctx,
            trigger=factoid_name,
            guild=str(ctx.guild.id),
            message=message,
            embed_config=embed_config,
        )

    @util.with_typing
    @commands.check(has_manage_factoids_role)
    @commands.guild_only()
    @factoid.command(
        brief="Deletes a factoid",
        description="Deletes a factoid permanently, including extra config",
        usage="[factoid-name]",
    )
    async def forget(self, ctx, factoid_name: str):
        """Method to forget a factoid."""
        await self.delete_factoid(ctx, factoid_name)
        await ctx.send_confirm_embed(f"Successfully deleted factoid: *{factoid_name}*")

    @util.with_typing
    @commands.check(has_manage_factoids_role)
    @commands.guild_only()
    @factoid.command(
        name="json",
        brief="Gets embed JSON",
        description="Gets embed JSON for a factoid",
        usage="[factoid-name]",
    )
    async def _json(self, ctx, factoid_name: str):
        """Method to handle the json for the factoid creation. """
        factoid = await self.get_factoid_from_query(factoid_name, ctx.guild)

        if not factoid:
            await ctx.send_deny_embed("I couldn't find that factoid")
            return

        if not factoid.embed_config:
            await ctx.send_deny_embed("There is no embed config for that factoid")
            return

        formatted = json.dumps(json.loads(factoid.embed_config), indent=4)
        json_file = discord.File(
            io.StringIO(formatted),
            filename=f"{factoid_name}-factoid-embed-config-{datetime.datetime.utcnow()}.json",
        )

        await ctx.send(file=json_file)

    @util.with_typing
    @commands.check(has_manage_factoids_role)
    @commands.guild_only()
    @factoid.command(
        brief="Loops a factoid",
        description="Loops a pre-existing factoid",
        usage="[factoid-name] [cron_config] [channel]",
    )
    async def loop(
        self,
        ctx,
        factoid_name: str,
        cron_config: str,
        channel: discord.TextChannel,
    ):
        """Method to define how the loop of a factoid will work."""
        # check if loop already exists
        job = (
            await self.models.FactoidCron.join(self.models.Factoid)
            .select()
            .where(self.models.FactoidCron.channel == str(channel.id))
            .where(self.models.Factoid.text == factoid_name)
            .gino.first()
        )
        if job:
            await ctx.send_deny_embed("That factoid is already looping in this channel")
            return

        factoid = await self.get_factoid_from_query(factoid_name, ctx.guild)
        if not factoid:
            await ctx.send_deny_embed("That factoid does not exist")
            return

        # TODO: validate cron before passing to DB
        job = self.models.FactoidCron(
            factoid=factoid.factoid_id, channel=str(channel.id), cron=cron_config
        )
        await job.create()

        self.bot.loop.create_task(self.cronjob(job))

        await ctx.send_confirm_embed("Factoid loop created")

    @util.with_typing
    @commands.check(has_manage_factoids_role)
    @commands.guild_only()
    @factoid.command(
        brief="Removes a factoid's loop config",
        description="De-loops a pre-existing factoid",
        usage="[factoid-name] [channel]",
    )
    async def deloop(self, ctx, factoid_name: str, channel: discord.TextChannel):
        """Method to deloop the loop that was created. """
        job = (
            await self.models.FactoidCron.query.where(
                self.models.FactoidCron.channel == str(channel.id)
            )
            .where(self.models.Factoid.text == factoid_name)
            .gino.first()
        )
        if not job:
            await ctx.send_deny_embed("That job does not exist")
            return

        await job.delete()

        await ctx.send_confirm_embed(
            "Loop job deleted (please wait some time to see changes)"
        )

    @util.with_typing
    @commands.check(has_manage_factoids_role)
    @commands.guild_only()
    @factoid.command(
        brief="Displays loop config",
        description="Retrieves and displays the loop config for a specific factoid",
        usage="[factoid-name] [channel]",
    )
    async def job(self, ctx, factoid_name: str, channel: discord.TextChannel):
        """Method to check if a looping job already exists. """
        job = (
            await self.models.FactoidCron.join(self.models.Factoid)
            .select()
            .where(self.models.FactoidCron.channel == str(channel.id))
            .where(self.models.Factoid.text == factoid_name)
            .gino.first()
        )
        if not job:
            await ctx.send_deny_embed("That job does not exist")
            return

        embed_label = ""
        if job.embed_config:
            embed_label = "(embed)"

        embed = LoopEmbed(
            title=f"Loop config for {factoid_name} {embed_label}",
            description=f'"{job.message}"',
        )

        embed.add_field(name="Channel", value=f"#{channel.name}")
        embed.add_field(name="Cron config", value=job.cron)

        await ctx.send(embed=embed)

    @util.with_typing
    @commands.guild_only()
    @factoid.command(
        brief="Lists loop jobs",
        description="Lists all the currently registered loop jobs",
    )
    async def jobs(self, ctx):
        """Method to pull up the loop jobs. """
        jobs = (
            await self.models.FactoidCron.join(self.models.Factoid)
            .select()
            .where(self.models.Factoid.guild == str(ctx.guild.id))
            .gino.all()
        )
        if not jobs:
            await ctx.send_deny_embed(
                "There are no registered factoid loop jobs for this guild"
            )
            return

        embed = LoopEmbed(title=f"Factoid loop jobs for {ctx.guild.name}")
        for job in jobs[:10]:
            channel = self.bot.get_channel(int(job.channel))
            if not channel:
                continue
            embed.add_field(
                name=f"{job.text} - #{channel.name}", value=job.cron, inline=False
            )

        await ctx.send(embed=embed)

    @util.with_typing
    @commands.guild_only()
    @factoid.command(
        name="all",
        aliases=["lsf"],
        brief="List all factoids",
        description="Shows an embed with all the factoids",
    )
    async def all_(self, ctx, flag=None):
        """Method to pull up all the factoids. """
        factoids = await self.get_all_factoids(ctx.guild, hide=True)
        if not factoids:
            await ctx.send_deny_embed("No factoids found!")
            return

        flag = flag.lower() if flag else flag
        config = await self.bot.get_context_config(ctx)
        if flag == "file" or not config.extensions.factoids.linx_url.value:
            await self.send_factoids_as_file(ctx, factoids)
            return

        try:
            html = await self.generate_html(ctx, factoids)
            headers = {
                "Content-Type": "text/plain",
            }
            response = await self.bot.http_call(
                "put",
                config.extensions.factoids.linx_url.value,
                headers=headers,
                data=io.StringIO(html),
                get_raw_response=True,
            )
            url = await response.text()
            filename = url.split("/")[-1]
            url = url.replace(filename, f"selif/{filename}")
            await ctx.send_confirm_embed(url)
        except Exception as e:
            await self.send_factoids_as_file(ctx, factoids)
            await self.bot.guild_log(
                ctx.guild,
                "logging_channel",
                "error",
                "Could not render/send all-factoid HTML",
                exception=e,
            )

    async def generate_html(self, ctx, factoids):
        """Method to generate a link for html in a factoid."""
        list_items = ""
        for factoid in factoids:
            embed_text = " (embed)" if factoid.embed_config else ""
            list_items += (
                f"<li><code>{factoid.text}{embed_text} - {factoid.message}</code></li>"
            )
        body_contents = f"<ul>{list_items}</ul>"
        output = f"""
        <!DOCTYPE html>
        <html>
        <body>
        <h3>Factoids for {ctx.guild.name}</h3>
        {body_contents}
        </body>
        </html>
        """
        return output

    async def send_factoids_as_file(self, ctx, factoids):
        """Method to send all the factoids as a file."""
        output_data = []
        for factoid in factoids:
            data = {"message": factoid.message, "embed": bool(factoid.embed_config)}
            output_data.append({factoid.text: data})

        yaml_file = discord.File(
            io.StringIO(yaml.dump(output_data)),
            filename=f"factoids-for-server-{ctx.guild.id}-{datetime.datetime.utcnow()}.yaml",
        )

        await ctx.send(file=yaml_file)

    @util.with_typing
    @commands.has_permissions(kick_members=True)
    @commands.guild_only()
    @factoid.command(
        brief="Hides a factoid",
        description="Hides a factoid from showing in the all response",
        usage="[factoid-name]",
    )
    async def hide(
        self,
        ctx,
        factoid_name: str,
    ):
        """Method to hide the factoid from the 'all' list."""
        factoid = await self.get_factoid_from_query(factoid_name, ctx.guild)
        if not factoid:
            await ctx.send_deny_embed("I couldn't find that factoid")
            return

        if factoid.hidden:
            await ctx.send_deny_embed("That factoid is already hidden")
            return

        await factoid.update(hidden=True).apply()

        await ctx.send_confirm_embed("That factoid is now hidden")

    @util.with_typing
    @commands.has_permissions(kick_members=True)
    @commands.guild_only()
    @factoid.command(
        brief="Unhides a factoid",
        description="Unhides a factoid from showing in the all response",
        usage="[factoid-name]",
    )
    async def unhide(
        self,
        ctx,
        factoid_name: str,
    ):
        """Method to unhide the factoid that you have hidden. """
        factoid = await self.get_factoid_from_query(factoid_name, ctx.guild)
        if not factoid:
            await ctx.send_deny_embed("I couldn't find that factoid")
            return

        if not factoid.hidden:
            await ctx.send_deny_embed("That factoid is already unhidden")
            return

        await factoid.update(hidden=False).apply()

        await ctx.send_confirm_embed("That factoid is now unhidden")<|MERGE_RESOLUTION|>--- conflicted
+++ resolved
@@ -16,12 +16,10 @@
 import yaml
 from discord.ext import commands
 
-
 def setup(bot):
     """
     define database tables, register in config, as a cog, and a extension
     """
-
     class Factoid(bot.db.Model):
         """ define the factoid class for the table """
         __tablename__ = "factoids"
@@ -58,8 +56,7 @@
         server_name = bot.db.Column(bot.db.String)
         responder = bot.db.Column(bot.db.String)
         time = bot.db.Column(bot.db.DateTime, default=datetime.datetime.utcnow)
-
-    # dealing with the config.yml file located in ../
+    #dealing with the config.yml file located in ../
     config = bot.ExtensionConfig()
     config.add(
         key="manage_roles",
@@ -92,7 +89,6 @@
         )
     )
     bot.add_extension_config("factoids", config)
-
 
 async def has_manage_factoids_role(ctx):
     """
@@ -108,7 +104,7 @@
 
     if not factoid_roles:
         raise commands.CommandError("no factoid management roles found")
-    # Checking against the user to see if they have the roles specified in the config
+#Checking against the user to see if they have the roles specified in the config
     if not any(
         factoid_role in getattr(ctx.author, "roles", [])
         for factoid_role in factoid_roles
@@ -116,7 +112,6 @@
         raise commands.MissingAnyRole(factoid_roles)
 
     return True
-
 
 async def no_mentions(ctx):
     """
@@ -141,7 +136,6 @@
         super().__init__(*args, **kwargs)
         self.color = discord.Color.blurple()
 
-
 class FactoidManager(base.MatchCog):
     """
     delete, remember, fetch, and listen for factoid calls
@@ -170,8 +164,9 @@
                 await self.models.Factoid.query.where(
                     self.models.Factoid.guild == str(guild.id)
                 )
-                # hiding hidden factoids
-                .where(self.models.Factoid.hidden == False).gino.all()
+                #hiding hidden factoids
+                .where(self.models.Factoid.hidden == False)
+                .gino.all()
             )
         else:
             factoids = await self.bot.db.all(self.models.Factoid.query)
@@ -187,7 +182,7 @@
 
     async def get_factoid_from_query(self, query, guild):
         """
-        search db for factoid, including flag (EG: ?help)
+         search db for factoid, including flag (EG: ?help)
         """
         cache_key = self.get_cache_key(query, guild)
         factoid = self.factoid_cache.get(cache_key)
@@ -235,7 +230,7 @@
 
         try:
             del self.factoid_cache[self.get_cache_key(trigger, ctx.guild)]
-            # if it can't find where it is, then don't continue
+            #if it can't find where it is, then don't continue
         except KeyError:
             pass
 
@@ -264,34 +259,26 @@
         """Method to give a response once a factoid is called (or attempted). """
         if not ctx.guild:
             return
-        # copy the arguments starting with index one, and reference the first argument
+        #copy the arguments starting with index one, and reference the first argument
         query = content[1:].split(" ")[0]
-<<<<<<< HEAD
-
-=======
->>>>>>> 51602060
         factoid = await self.get_factoid_from_query(query, ctx.guild)
         if not factoid:
             return
 
         embed = self.get_embed_from_factoid(factoid)
         # if the json doesn't include non embed argument, then don't send anything
-        # otherwise send message text with embed
+        #otherwise send message text with embed
         content = factoid.message if not embed else None
 
         try:
-            # define the message and send it
+            #define the message and send it
             message = await ctx.send(
                 content=content,
                 embed=embed,
-<<<<<<< HEAD
-                # if nobody pinged, ping the author, if somebody mentioned, ping the author and the mention
-=======
             #if nobody pinged, ping the author, if mentioned, ping the author and the mention
->>>>>>> 51602060
                 targets=ctx.message.mentions or [ctx.author],
             )
-            # log it  in the logging channel with type info and generic content
+            #log it  in the logging channel with type info and generic content
             await self.bot.guild_log(
                 ctx.guild,
                 "logging_channel",
@@ -299,7 +286,7 @@
                 f"Sending factoid: {query} (triggered by {ctx.author} in #{ctx.channel.name})",
                 send=True,
             )
-            # if something breaks, also log it
+            #if something breaks, also log it
         except Exception as e:
             await self.bot.guild_log(
                 ctx.guild,
@@ -308,7 +295,7 @@
                 "Could not send factoid",
                 exception=e,
             )
-            # finally, send the message
+            #finally, send the message
             message = await ctx.send(factoid.message)
 
         self.dispatch(ctx.author, message, factoid)
@@ -324,9 +311,9 @@
             in config.extensions.factoids.response_listen_channels.value
         ):
             return
-        # how many users are found to reference in the response
+#how many users are found to reference in the response
         found = 0
-        # make sure the users are not a bot
+#make sure the users are not a bot
         users = {}
         for user in ctx.message.mentions:
             if user.bot:
@@ -334,12 +321,8 @@
             if user.id == ctx.author.id:
                 continue
             users[user] = None
-<<<<<<< HEAD
-        # if the message has a ping, and the ping is *not* the author, add 1 to the found count and add the user to the list of users referenced
-=======
 #if the message has a ping, and the ping is *not* the author,
 #add 1 to the found count and add the user to the list of users referenced
->>>>>>> 51602060
         if (
             ctx.message.reference
             and ctx.message.reference.cached_message
@@ -349,13 +332,9 @@
                 ctx.message.reference.cached_message.author
             ] = ctx.message.reference.cached_message
             found += 1
-        # looking for up to 100 users to mention
+#looking for up to 100 users to mention
         async for message in ctx.channel.history(limit=100):
-<<<<<<< HEAD
-            # if it thinks it found a user but it's *not* in the users dict, don't even continue looking
-=======
             #if it thinks it found a user but *not* in the users dict, don't even continue looking
->>>>>>> 51602060
             if found >= len(users):
                 break
             # if the author is already in the list of users, then don't add them
@@ -365,10 +344,10 @@
             saved_message = users.get(message.author)
             if saved_message:
                 continue
-            # adding the author to the list of messages
+#adding the author to the list of messages
             users[message.author] = message
             found += 1
-        # logging that the above was done
+#logging that the above was done
         await self.bot.guild_log(
             ctx.guild,
             "logging_channel",
@@ -376,7 +355,7 @@
             "Processing factoid response event",
             send=True,
         )
-        # more logging
+#more logging
         for user, message in users.items():
             event = self.models.FactoidResponseEvent(
                 ref_content=message.content,
@@ -460,18 +439,13 @@
         description="Executes a factoid command",
     )
     async def factoid(self, ctx):
-<<<<<<< HEAD
-        pass
-
-=======
         """Method to make the command for the factoid."""
         print(f"Factoid command called in channel {ctx.channel}")
->>>>>>> 51602060
     @util.with_typing
     @commands.check(has_manage_factoids_role)
     @commands.check(no_mentions)
     @commands.guild_only()
-    # updating the description for this command
+    #updating the description for this command
     @factoid.command(
         brief="Creates a factoid",
         description="Creates a custom factoid with a specified name",
@@ -746,7 +720,6 @@
         )
 
         await ctx.send(file=yaml_file)
-
     @util.with_typing
     @commands.has_permissions(kick_members=True)
     @commands.guild_only()
