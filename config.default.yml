--- conflicted
+++ resolved
@@ -18,40 +18,11 @@
         name:
         host: mongodb
         port: 27017
-<<<<<<< HEAD
 api:
     github:
         api_key:
         username:
         repo:
-=======
-    api_keys:
-        google_cse:
-        google:
-        giphy:
-        news:
-        wolfram:
-        open_weather:
-        spotify_client:
-        spotify_key:
-        github:
-        openai:
-        dumpdbg_api:
-    api_url:
-        dumpdbg:
-        linx:
-    logging:
-        queue_enabled: True
-        block_discord_send: False
-        queue_wait_seconds: 3
-    disabled_extensions: ["kanye"]
-    default_prefix: "."
-    cache:
-        guild_config_cache_length: 100
-        guild_config_cache_seconds: 30
-        http_cache_length: 100
-        http_cache_seconds: 600
->>>>>>> 426c7afd
     irc:
         enable_irc: False
         server: "irc.libera.chat"
@@ -70,6 +41,9 @@
         spotify_client:
         spotify_key:
         wolfram:
+    api_url:
+        dumpdbg:
+        linx:
 logging:
     queue_enabled: True
     block_discord_send: False
